--- conflicted
+++ resolved
@@ -14,41 +14,13 @@
 # Org, we want to use it.
 tangle:
 	cd elisp/ && \
-<<<<<<< HEAD
-        emacs --batch \
-	--eval="(package-initialize)" \
-        --eval="(require 'ob-tangle)" \
-        --eval='(org-babel-tangle-file "chronometrist.org")' \
-        --eval='(org-babel-tangle-file "chronometrist-key-values.org")' \
-        --eval='(org-babel-tangle-file "chronometrist-spark.org")' \
-        --eval='(org-babel-tangle-file "chronometrist-sqlite.org")' ; \
-        cd .. ; \
-
-compile: tangle
-	cd elisp/ && \
-	emacs -q -Q --batch \
-        --eval="(progn (package-initialize) (require 'dash) (require 'ts))" \
-        --eval='(byte-compile-file "chronometrist.el")' \
-        --eval='(byte-compile-file "chronometrist-key-values.el")' \
-        --eval='(byte-compile-file "chronometrist-spark.el")' \
-        --eval='(byte-compile-file "chronometrist-sqlite.el")' ; \
-        cd ..
-
-lint-check-declare: tangle
-	cd elisp/ && \
-	emacs -q -Q --batch \
-        --eval='(check-declare-file "chronometrist.el")' \
-        --eval='(check-declare-file "chronometrist-key-values.el")' \
-        --eval='(check-declare-file "chronometrist-spark.el")' \
-        --eval='(check-declare-file "chronometrist-sqlite.el")' ; \
-        cd ..
-=======
 	emacs --batch \
 	--eval="(progn (package-initialize) (require 'ob-tangle))" \
 	--eval='(org-babel-tangle-file "chronometrist.org")' \
 	--eval='(org-babel-tangle-file "chronometrist-key-values.org")' \
 	--eval='(org-babel-tangle-file "chronometrist-spark.org")' \
-	--eval='(org-babel-tangle-file "chronometrist-third.org")' ; \
+	--eval='(org-babel-tangle-file "chronometrist-third.org")' \
+        --eval='(org-babel-tangle-file "chronometrist-sqlite.org")' ; \
 	cd ..
 
 compile: tangle
@@ -58,7 +30,8 @@
 	--eval='(byte-compile-file "chronometrist.el")' \
 	--eval='(byte-compile-file "chronometrist-key-values.el")' \
 	--eval='(byte-compile-file "chronometrist-spark.el")' \
-	--eval='(byte-compile-file "chronometrist-third.el")' ; \
+	--eval='(byte-compile-file "chronometrist-third.el")' \
+        --eval='(byte-compile-file "chronometrist-sqlite.el")' ; \
 	cd ..
 
 lint-check-declare: tangle
@@ -67,55 +40,18 @@
 	--eval='(check-declare-file "chronometrist.el")' \
 	--eval='(check-declare-file "chronometrist-key-values.el")' \
 	--eval='(check-declare-file "chronometrist-spark.el")' \
-	--eval='(check-declare-file "chronometrist-third.el")' ; \
+	--eval='(check-declare-file "chronometrist-third.el")' \
+        --eval='(check-declare-file "chronometrist-sqlite.el")' ; \
 	cd ..
->>>>>>> 23d94400
 
 lint-checkdoc: tangle
 	cd elisp/ && \
 	emacs -q -Q --batch \
-<<<<<<< HEAD
-        --eval='(checkdoc-file "chronometrist.el")' \
-        --eval='(checkdoc-file "chronometrist-key-values.el")' \
-        --eval='(checkdoc-file "chronometrist-spark.el")' \
-        --eval='(checkdoc-file "chronometrist-sqlite.el")' ; \
-        cd ..
-
-lint-package-lint: setup tangle
-	cd elisp/ && \
-	emacs -q -Q --batch \
-        --eval="(progn (package-initialize) (require 'dash) (require 'ts))" \
-        --eval="(require 'package-lint)" \
-        -f 'package-lint-batch-and-exit' chronometrist.el \
-        -f 'package-lint-batch-and-exit' chronometrist-key-values.el \
-        -f 'package-lint-batch-and-exit' chronometrist-spark.el \
-        -f 'package-lint-batch-and-exit' chronometrist-sqlite.el ; \
-        cd ..
-
-lint-relint: setup tangle
-	cd elisp/ && \
-	emacs -q -Q --batch \
-	--eval="(package-initialize)" \
-	--eval="(require 'relint)" \
-        --eval='(relint-file "chronometrist.el")' \
-        --eval='(relint-file "chronometrist-key-values.el")' \
-        --eval='(relint-file "chronometrist-spark.el")' \
-        --eval='(relint-file "chronometrist-sqlite.el")' ; \
-        cd ..
-
-lint: lint-check-declare lint-checkdoc lint-package-lint lint-relint
-
-clean-tangle:
-	rm elisp/chronometrist.el \
-            elisp/chronometrist-key-values.el \
-            elisp/chronometrist-spark.el \
-            elisp/chronometrist-sqlite.el ;
-
-=======
 	--eval='(checkdoc-file "chronometrist.el")' \
 	--eval='(checkdoc-file "chronometrist-key-values.el")' \
 	--eval='(checkdoc-file "chronometrist-spark.el")' \
-	--eval='(checkdoc-file "chronometrist-third.el")' ; \
+	--eval='(checkdoc-file "chronometrist-third.el")' \
+        --eval='(checkdoc-file "chronometrist-sqlite.el")' ; \
 	cd ..
 
 lint-package-lint: setup tangle
@@ -125,7 +61,8 @@
 	-f 'package-lint-batch-and-exit' chronometrist.el \
 	-f 'package-lint-batch-and-exit' chronometrist-key-values.el \
 	-f 'package-lint-batch-and-exit' chronometrist-spark.el \
-	-f 'package-lint-batch-and-exit' chronometrist-third.el ; \
+	-f 'package-lint-batch-and-exit' chronometrist-third.el \
+        -f 'package-lint-batch-and-exit' chronometrist-sqlite.el ; \
 	cd ..
 
 lint-relint: setup tangle
@@ -135,11 +72,11 @@
 	--eval='(relint-file "chronometrist.el")' \
 	--eval='(relint-file "chronometrist-key-values.el")' \
 	--eval='(relint-file "chronometrist-spark.el")' \
-	--eval='(relint-file "chronometrist-third.el")' ; \
+	--eval='(relint-file "chronometrist-third.el")' \
+        --eval='(relint-file "chronometrist-sqlite.el")' ; \
 	cd ..
 
 lint: lint-check-declare lint-checkdoc lint-package-lint lint-relint
 
->>>>>>> 23d94400
 clean-elc:
 	rm elisp/*.elc