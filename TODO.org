--- conflicted
+++ resolved
@@ -492,7 +492,7 @@
  * see [[info:elisp#Swapping Text][swapping text]]
 
 *** A binding in the key-value buffer, which will insert the string at point in a buffer of a certain mode.
-* documentation discoverability :doc:
+* documentation discoverability                                         :doc:
 Ensure that the user manual is easily discoverable.
 
 #+BEGIN_QUOTE
@@ -511,7 +511,7 @@
 2. provide =:link= argument to =defgroup=
 3. open changelog on update
 
-* macro for extensions :code:extension:
+* macro for extensions                                       :code:extension:
 :PROPERTIES:
 :CREATED:  2021-06-07T16:33:54+0530
 :END:
@@ -541,7 +541,7 @@
 1. =chronometrist-goal=
 2. =chronometrist-spark=
 
-* macro for frontends :code:
+* macro for frontends                                                  :code:
 :PROPERTIES:
 :CREATED:  2021-06-26T08:49:25+0530
 :END:
@@ -559,7 +559,7 @@
 2. function =frontend-rows=
 3. custom variables =frontend-schema=, =frontend-row-transformers=, =frontend-schema-transformers=, =frontend-buffer-name=
 
-* unified format-duration function :code:customization:
+* unified format-duration function                       :code:customization:
 :PROPERTIES:
 :CREATED:  2021-06-08T11:17:54+0530
 :END:
@@ -598,7 +598,7 @@
 + to display only values, use ="%<code>"=
 + to display long units, use ="~[<separator>]<code>"=
 
-* DONE error - =min= called with nil :spark:bug:
+* DONE error - =min= called with nil                              :spark:bug:
 :PROPERTIES:
 :CREATED:  2021-06-11T03:44:17+0530
 :END:
@@ -654,7 +654,7 @@
   command-execute(file-notify-handle-event nil [(file-notify ((1 . 1) (modify) "chronometrist.sexp" 0) file-notify--callback-inotify)] t)
 #+END_SRC
 
-* STARTED discoverability and mouse-accessibility of commands [33%] :ux:
+* STARTED discoverability and mouse-accessibility of commands [33%]      :ux:
 :PROPERTIES:
 :CREATED:  2021-06-15T16:18:49+0530
 :END:
@@ -672,7 +672,7 @@
    * Perhaps I needn't worry too much. =menu-bar-mode= is enabled by default, and it makes #1 and #2 easy. I think a significant amount of the userbase disables =menu-bar-mode=, but they also have things like =counsel-M-x=, =describe-=.
      + The menu does not make the behavior of the numeric argument discoverable. Doesn't make sense to put it there, either.
 
-* querying the file buffer and editing the results :feature:
+* querying the file buffer and editing the results                  :feature:
 :PROPERTIES:
 :CREATED:  2021-06-16T07:50:21+0530
 :END:
@@ -681,7 +681,7 @@
 2. The result data may be something which corresponds to the input data, in which case we could jump to the corresponding plist.
 3. The result data may be impossible to trace back to the input data (e.g. a sum of intervals from many plists), in which case we cannot provide direct editing.
 
-* error in change type detection :core:bug:plist_backend:
+* error in change type detection                     :core:bug:plist_backend:
 :PROPERTIES:
 :CREATED:  2021-06-16T18:40:18+0530
 :END:
@@ -692,7 +692,7 @@
 
 Might have to do with there being 2 empty lines between the last-but-one plist and the new last plist.
 
-* STARTED New frontends and enhancements :feature:
+* STARTED New frontends and enhancements                            :feature:
 ** Existing frontends
 *** chronometrist (overview for a day)
 list of tasks, one day, durations and graphs
@@ -755,7 +755,7 @@
 for <predicate>)"
 #+END_SRC
 
-* STARTED customizable duration output :feature:
+* STARTED customizable duration output                              :feature:
 :PROPERTIES:
 :branch:   format-seconds
 :END:
@@ -763,13 +763,13 @@
 2. [ ] define customization type for =chronometrist-duration-formats= to create user-friendly Custom interface
 3. [ ] make non-tabular parts of Chronometrist buffers adapt to column widths, to accomodate changes in duration formats
 
-* Incorrect time displayed when midnight crossed with a task active :bug:
+* Incorrect time displayed when midnight crossed with a task active     :bug:
 Midnight-spanning intervals are split in the hash table when the file is read, but not when a task is started and not stopped before midnight. Run a function to check at midnight?
 
-* Duplication - accessing the latest-record :code:
+* Duplication - accessing the latest-record                            :code:
 Many functions use the latest record. A =(chronometrist-with-latest-record var &rest body)= might help...
 
-* STARTED Plist-group backend [71%] :feature:optimization:
+* STARTED Plist-group backend [71%]                    :feature:optimization:
 See branch =grouped-plist-format=
 1. [X] Migrate backend code to use CLOS
 2. [-] Implement plist-group backend methods
@@ -817,7 +817,7 @@
 19. [ ] chronometrist-verify
 20. [ ] [superclass] chronometrist-timer
 
-* New backends :feature:
+* New backends                                                      :feature:
 ** Org time tracking
 ** timeclock
 See docstring of =timeclock-log-data=
@@ -840,18 +840,18 @@
 https://github.com/projecthamster/hamster
 + https://github.com/projecthamster/hamster/wiki/Our-datamodel
 
-* Functions doing similar things :code:
+* Functions doing similar things                                       :code:
 1. =task-time-one-day=
 2. =interval= (unused)
 3. =events-to-durations=
 
-* Use ISO date for functions operating on dates :time:format:
-* STARTED customizable task list [33%] :feature:
+* Use ISO date for functions operating on dates                 :time:format:
+* STARTED customizable task list [33%]                              :feature:
 1. [X] Make =chronometrist-task-list= customizable
 2. [ ] Interactive, buffer-local modification of task list, with completion (=completing-read-multiple=)
 3. [ ] Adding a task? We can modify the task list, but how to persist it?
 
-* Extend time range prompt :feature:
+* Extend time range prompt                                          :feature:
 Support inputs like "today", "yesterday", "5 days ago", etc.
  * =date(1)= does something like this, right? Maybe we could shell out to it.
 
@@ -860,7 +860,7 @@
  * N <seconds/minutes/hours/days/weeks/months/years> (ago|from now/today)
    + plus multiples of those units e.g. "1 year, 5 months, ... from now"
 
-* DONE Kill/discard command :feature:
+* DONE Kill/discard command                                         :feature:
 Command to delete the interval currently being recorded. (bind to 'k')
 + Most conservative option - it will only operate on the project at point, and will only kill for a clocked-in project.
 + Somewhat less conservative option - it will operate on the currently clocked-in project, no matter where point is.
@@ -869,9 +869,9 @@
   - Undo and redo seem like the best bets.
 
 * pretty printer
-** fix handling of tagged alist group values :bug:
+** fix handling of tagged alist group values                           :bug:
 ** put each list element on its own line if length of list exceeds fill-column :feature:
-* verify command [20%] :feature:
+* verify command [20%]                                              :feature:
 :PROPERTIES:
 :CUSTOM_ID: verify-command
 :END:
@@ -884,7 +884,7 @@
 6. [ ] (plist group) Check that plist timestamps have the correct date. Only applicable [[dates-in-timestamps][as long as they have a date.]]
 
 * format changes
-** multiple intervals per record :feature:
+** multiple intervals per record                                   :feature:
 :PROPERTIES:
 :CUSTOM_ID: multiple-intervals-per-record
 :END:
@@ -902,7 +902,7 @@
   - It will probably complicate all data consuming code, though...think of =chronometrist-details= 🤔
   - An alternative idea could be to define a custom variable to hold the user's key values. If this variable is defined, it would be used instead of generating suggestions from past key-values. That way, such situations will not affect key-value suggestions.
 
-** "event records" - records with only a timestamp :feature:
+** "event records" - records with only a timestamp                 :feature:
 :PROPERTIES:
 :CREATED:  2021-12-18T11:48:53+0530
 :END:
@@ -912,7 +912,7 @@
  [<keyword-value pair>] ...)
 #+END_SRC
 
-** STARTED tagging dates with key-values [0%] :feature:
+** STARTED tagging dates with key-values [0%]                      :feature:
 :PROPERTIES:
 :CREATED:  2022-02-10T22:59:45+0530
 :CUSTOM_ID: date-key-values
@@ -941,7 +941,7 @@
 2. [ ] Update code accessing the hash table
 3. [ ] Update =plist-pp= to handle
 
-* undesired file watcher created after literate-elisp-load :bug:
+* undesired file watcher created after literate-elisp-load              :bug:
 :PROPERTIES:
 :CREATED:  2021-12-18T15:13:35+0530
 :END:
@@ -955,15 +955,8 @@
 :PROPERTIES:
 :CREATED:  2022-01-08T23:32:37+0530
 :END:
-<<<<<<< HEAD
 1. [ ] Use active backend as the suggested input backend when migrating
 2. [ ] Conserve file local variables prop line for text backends
-=======
-1. [ ] On first launch, offer list of supported backends to migrate from
-   + Some backends may not be installed - "see MELPA for more formats"
-2. [ ] Use active backend as the suggested input backend
-3. [ ] Conserve file local variables prop line for text backends
->>>>>>> a231f804
 
 ** make migrate command async [33%]
 :PROPERTIES:
@@ -975,7 +968,7 @@
 2. [ ] display message on start and completion
 3. [ ] test the INPUT-FILE argument
 
-* STARTED Support for the Third Time System [57%] :extension:
+* STARTED Support for the Third Time System [57%]                 :extension:
 :PROPERTIES:
 :CREATED:  2022-02-10T14:12:12+0530
 :branch:   third-time
@@ -1024,7 +1017,7 @@
      2. edit stop time to add +20 minutes of work (30m total)
         * compare with old data in hash table - decrement break time added by old plist, increment break time added by new plist
 
-* STARTED Customizable alerts [50%] :feature:code:
+* STARTED Customizable alerts [50%]                            :feature:code:
 :PROPERTIES:
 :CREATED:  2022-02-14T08:22:36+0530
 :CUSTOM_ID: customizable-alerts
@@ -1060,7 +1053,7 @@
   ...)
 #+END_SRC
 
-* no-goal-alert - "You have spent  on <task>" [0%] :bug:
+* no-goal-alert - "You have spent  on <task>" [0%]                      :bug:
 :PROPERTIES:
 :CREATED:  2022-02-25T00:19:49+0530
 :END:
@@ -1085,7 +1078,6 @@
 :END:
 A task can be part of any number of categories. A category may also contain other categories. The categories, and the total time spent on each one, could be displayed in the main view, separate from the tasks.
 
-<<<<<<< HEAD
 * First run behaviour                                                    :ux:
 :PROPERTIES:
 :CREATED:  2022-04-02T17:28:33+0530
@@ -1093,7 +1085,7 @@
 1. [ ] Look for any existing Chronometrist database in the default location. If one is found, use it to determine the default active backend. Otherwise, offer to import from one of the supported backends.
    + Some backends may not be installed - "see MELPA for more formats"
 2. [ ] Don't suggest nil when asking for first project on first run
-=======
+
 * Common Lisp port
 :PROPERTIES:
 :CREATED:  2022-04-03T09:36:53+0530
@@ -1205,5 +1197,4 @@
 :PROPERTIES:
 :CREATED:  2022-04-08T19:56:38+0530
 :END:
-some way to view/edit the database in a different format, e.g. Lisp plists
->>>>>>> a231f804
+some way to view/edit the database in a different format, e.g. Lisp plists