--- conflicted
+++ resolved
@@ -319,19 +319,12 @@
    9. [ ] Allow calling chronometrist-in/out from anywhere-within-Emacs (a la timeclock) as well as from the chronometrist buffer.
    10. [ ] =chronometrist-timer= - if =chronometrist-file= is being edited (buffer exists and modified), don't refresh - this will (hopefully) prevent Emacs from going crazy with errors in trying to parse malformed data.
 
-<<<<<<< HEAD
 * Maybe
+** Code
+1. There is some duplication among extensions - =*-setup= and =*-teardown= functions in =goal= and =sparkline= could be refactored into a common helper for all extensions.
 ** New features [14%]
 1. [ ] Interact with Chronometrist from phone, tablet, or smart watches. (Help needed, I'm a total strange to mobile development and don't own any wearables.)
 2. [ ] Some way to use markup (Markdown, Org, etc) for certain plist values.
-=======
-* Maybe [0%]
-** Code
-1. There is some duplication among extensions - =*-setup= and =*-teardown= functions in =goal= and =sparkline= could be refactored into a common helper for all extensions.
-** New features [0%]
-1. Interact with Chronometrist from phone, tablet, or smart watches. (Help needed, I'm a total strange to mobile development and don't own any wearables.)
-2. Some way to use markup (Markdown, Org, etc) for certain plist values.
->>>>>>> cd02dac5
 
    Implementation ideas -
    * A list of keys whose values are to be edited in a user-specified major mode.
