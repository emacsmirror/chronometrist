--- conflicted
+++ resolved
@@ -541,20 +541,6 @@
 
 * discoverability and mouse-accessibility of commands
 <2021-06-15T16:18:49+0530>
-<<<<<<< HEAD
-1. define context menu for right click outside of buttons
-2. left/right-clicking on buttons should toggle task with/without hooks
-3. print keybindings in columns (following the table width)
-
-* querying and narrowing the chronometrist-file buffer :feature:
-<2021-06-16T07:50:21+0530>
-
-=chronometrist-loop-file= can be used to run queries against user data. It would be cool to be able to edit the file directly from the query results.
-1. The result data may just be plists, which could be displayed/edited directly from the search results ([[info:elisp#Invisible Text][invisible text]] or [[info:elisp#Selective Display][selective display]] +
- [[info:elisp#Narrowing][narrowing]]?)
-2. The result data may be something which corresponds to the input data, in which case we could jump to the corresponding plist.
-3. The result data may be impossible to trace back to the input data (e.g. a sum of intervals from many plists), in which case we cannot provide direct editing.
-=======
 Goals
 1. discoverability of commands
 2. discoverability of default keybindings
@@ -568,4 +554,12 @@
 4. +print keybindings in columns (following the table width)+
    * Perhaps I needn't worry too much. =menu-bar-mode= is enabled by default, and it makes #1 and #2 easy. I think a significant amount of the userbase disables =menu-bar-mode=, but they also have things like =counsel-M-x=, =describe-=.
      + The menu does not make the behavior of the numeric argument discoverable. Doesn't make sense to put it there, either.
->>>>>>> f1225cb0
+
+* querying and narrowing the chronometrist-file buffer :feature:
+<2021-06-16T07:50:21+0530>
+
+=chronometrist-loop-file= can be used to run queries against user data. It would be cool to be able to edit the file directly from the query results.
+1. The result data may just be plists, which could be displayed/edited directly from the search results ([[info:elisp#Invisible Text][invisible text]] or [[info:elisp#Selective Display][selective display]] +
+ [[info:elisp#Narrowing][narrowing]]?)
+2. The result data may be something which corresponds to the input data, in which case we could jump to the corresponding plist.
+3. The result data may be impossible to trace back to the input data (e.g. a sum of intervals from many plists), in which case we cannot provide direct editing.