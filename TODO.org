--- conflicted
+++ resolved
@@ -173,13 +173,7 @@
    6. [ ] Don't generate tag/keyword/value history from the entire log, just from the last N days (where N is user-customizable).
    7. [ ] Just why are we reading the whole file? ~chronometrist~ should not read more than a day; ~chronometrist-report~ should not read more than a week at a time, and so on. Make a branch which works on this logic, see if it is faster.
 
-<<<<<<< HEAD
 * Certain
-=======
-* Certain [0%]
-1. [X] "Day summary" - for users who use the "reason" feature to note the specifics of their actual work. Combine the reasons together to create a descriptive overview of the work done in the day. (=chronometrist-details=)
-
->>>>>>> 09aee6e2
 ** plist-pp [66%]
 1. [X] plist-pp - work recursively for plist/alist values
 2. [ ] Fix alignment of alist dots
@@ -241,7 +235,9 @@
    * It might be easier to just have a 'remove last interval' (the operation I use undo for most often), so we don't reimplement an undo for SQLite.
 3. [X] Enhanced tag/key-value prompt - before asking for tags/key-values, if the last occurence of task had tags/key-values, ask if they should be reused. y - yes, n - no (continue to usual prompts).
    * [X] Show what those tags/key-values are, so the user knows what will be added.
-4. [X] "Explain" command - show intervals for task today
+4. [X] =chronometrist-details=
+   * "Explain" command - show intervals for task today
+   * "Day summary" - for users who use the "reason" feature to note the specifics of their actual work. Combine the reasons together to create a descriptive overview of the work done in the day.
 5. [ ] Switch #4 between intervals and tag-combination breakdown
 6. [ ] Magit/other VCS integration
    * [ ] Add support for using key-values to point to a commit (commit hash + repo path?)
@@ -368,7 +364,6 @@
    3. defining goals (subsume =chronometrist-goal-list=), priorities, etc
 4. [ ] Completion for sub-plists - if the value of a user keyword-value pair is itself a plist, can we reuse the keyword-value prompt for it? 🤔
    * Maybe generate the completion hash table when the plist is created, since this is likely to be less-used.
-<<<<<<< HEAD
 5. [ ] Create a debug mode
 6. [ ] Create a verification command to test =chronometrist-file= for errors.
 7. [X] Display task's weekly progress using ASCII/sparklines
@@ -379,12 +374,6 @@
    * with goals - use sparklines to show how much of the goal was met
      + or, without goals - use sparklines as percent of maximum time spent on that task this week
 
-=======
-4. [ ] Create a debug mode
-5. [ ] Create a verification command to test =chronometrist-file= for errors.
-** plist-pp
-1. Represent sublists by depth (integer) instead of a boolean.
->>>>>>> 09aee6e2
 ** UX [0%]
 1. [ ] Provide a command which tries to auto-configure Chronometrist keys in a way which is consistent with the user's other keymaps.
 2. [ ] Do basic checks on values of all customizable variables when they are changed by the user, and provide meaningful errors if they can't be used by the program.
