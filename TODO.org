1. [-] Move time operations into a chronometrist-time file
2. -report - highlight the current day

* Chronometrist
** Features
   1. Create chronometrist-unused-projects-list + chronometrist-projects-list.
** UX
   1. don't suggest nil when asking for first project on first run
   2. when starting a project with time of "-" (i.e. not worked on today until now), immediately set time to 0 instead of waiting for the first timer refresh
   3. Mouse commands should work only on buttons.
   4. Button actions should accept prefix arguments and behave exactly like their keyboard counterparts.
   5. mouse-3 should clock-out without asking for reason.
<<<<<<< HEAD
   6. Some way to ask for the reason just before starting a project. Even when clocking out, the reason is asked /before/ clocking out, which adds time to the project.
*** Optimization
    ~chronometrist-refresh~ is expensive in CPU, and ~chronometrist-timer~ runs it every 3 seconds by default. :\
=======
   6. Some way to ask for the reason just before starting a project. Even when clocking out, the reason is asked _before_ clocking out, which adds time to the project.
   7. Optimization. ~chronometrist-refresh~ is expensive in CPU, and ~chronometrist-timer~ runs it every 3 seconds by default. :\
>>>>>>> 0e3e7ab3

    (Note - actually, the most significant slowdown occurs when the file is changed /and/ the buffer is visible. When the file changes and the buffer isn't visible, it's relatively tolerable.)

**** Ideas
     * Support multiple files, so we read and process lesser data when one of them changes.
     * Make file writing async
     * Don't refresh from file when clocking in.
     * Only write to the file when Emacs is idle or being killed, and store data in memory (in the events hash table) in the meantime
     * What if commands both write to the file /and/ add to the hash table, so we don't have to re-read the file and re-populate the table for commands? The expensive reading+parsing could be avoided for commands, and only take place for the user changing the file.
** Code
   1. use variables instead of hardcoded numbers to determine spacing
   2. refactor repetitive calls to (format "%04d-%02d-%02d" (elt seq a) (elt seq b) (elt seq c))
   3. Timeclock already _has_ hooks! :| Why do we re-implement them?
      - I don't know of a way to know the project being clocked into using timeclock hooks.
      - With v0.2.0 Chronometrist also has a before-project-stop-functions, which runs before the project is stopped, and can control whether the project actually is stopped.
   4. Use buttercup instead of ert
   5. See if it is possible to store buttons in a variable, so *-print-non-tabular functions can be made shorter and less imperative. (see ~make-text-button~)
   6. Merge all event-querying functions so that they always operate on an entire hash table (so no 'day' variants),<|MERGE_RESOLUTION|>--- conflicted
+++ resolved
@@ -10,14 +10,9 @@
    3. Mouse commands should work only on buttons.
    4. Button actions should accept prefix arguments and behave exactly like their keyboard counterparts.
    5. mouse-3 should clock-out without asking for reason.
-<<<<<<< HEAD
    6. Some way to ask for the reason just before starting a project. Even when clocking out, the reason is asked /before/ clocking out, which adds time to the project.
 *** Optimization
     ~chronometrist-refresh~ is expensive in CPU, and ~chronometrist-timer~ runs it every 3 seconds by default. :\
-=======
-   6. Some way to ask for the reason just before starting a project. Even when clocking out, the reason is asked _before_ clocking out, which adds time to the project.
-   7. Optimization. ~chronometrist-refresh~ is expensive in CPU, and ~chronometrist-timer~ runs it every 3 seconds by default. :\
->>>>>>> 0e3e7ab3
 
     (Note - actually, the most significant slowdown occurs when the file is changed /and/ the buffer is visible. When the file changes and the buffer isn't visible, it's relatively tolerable.)
 
