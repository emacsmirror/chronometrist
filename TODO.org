--- conflicted
+++ resolved
@@ -171,14 +171,9 @@
    : (foo (1 . bar))
    Yikes!
 
-<<<<<<< HEAD
-** New features [0%]
-1. [ ] undo/redo (by running undo-tree commands on chronometrist.sexp)
-=======
 ** chronometrist [8%]
 1. [ ] Add =:stop= time when we call =chronometrist-kv-accept=, not when we quit the key-value prompt.
 2. [ ] Implement undo/redo by running undo-tree commands on chronometrist.sexp
->>>>>>> 551a750c
    * [ ] Possibly show what changes would be made, and prompt the user to confirm it.
    * How will this work with the SQLite backend? Rollbacks?
    * It might be easier to just have a 'remove last interval' (the operation I use undo for most often), so we don't reimplement an undo for SQLite.
@@ -189,7 +184,7 @@
 6. [ ] *Reset* current interval - update the =:start= time to the current time.
 7. [ ] Alternative query function for tags and key-values - a single query. Either with tags and key-values as a single plist, or something like the multi-field query-replace prompt.
 
-** chronometrist [16%]
+** chronometrist [14%]
 1. [ ] Add =:stop= time when we call =chronometrist-kv-accept=, not when we quit the key-value prompt with a blank input.
    * It might be nice to be able to quit =chronometrist-kv-add= with C-g instead, actually.
      + =C-g= stops execution of =chronometrist-run-functions-and-clock-in=/=chronometrist-run-functions-and-clock-out=, so they can't reach the calls for =chronometrist-in=/=chronometrist-out=.
@@ -202,7 +197,6 @@
    * [X] Show what those tags/key-values are, so the user knows what will be added.
 3. [ ] Expandable items - show intervals for task today
    * [ ] Switch between intervals and tag-combination breakdown
-<<<<<<< HEAD
 4. [ ] Magit/other VCS integration
    * [ ] Add support for using key-values to point to a commit (commit hash + repo path?)
      + Need some way to extend the key-value prompt, so we can provide completion for commit hashes + commit messages...
@@ -211,15 +205,7 @@
 5. [ ] key-values - make detection of Lisp values more robust.
    * If the input string can be read in a single call to =read=, treat it as an s-expression; else, use the current heuristics.
 6. [ ] key-values - create transformer for key-values, to be run before they are added to the file. This will allow users to do cool things like sorting the key-values.
-=======
-10. [ ] Magit integration
-    * [ ] Add support for using key-values to point to a commit (commit hash + repo path?)
-      + Need some way to extend the key-value prompt, so we can provide completion for commit hashes + commit messages...
-    * [ ] Add command to open the commit associated with the interval in Magit
-    * [ ] Make a user-customizable alist of project names and repo locations (local or remote), so shorter project names can be used instead of repo locations, saving space and reducing duplication.
-11. [ ] Pretty printer - add support for alists as values
-12. [ ] Customizable field widths
->>>>>>> 551a750c
+7. [ ] Customizable field widths
 
 ** chronometrist-report [0%]
 1. [ ] Show week counter and max weeks; don't scroll past first/last weeks
