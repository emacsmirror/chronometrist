--- conflicted
+++ resolved
@@ -167,7 +167,6 @@
       + No more expensive operations on each startup (date checking, splitting of midnight spanning intervals).
       + May be easier to check for midnight-spanning intervals - plists are already grouped by date, just check the first and the last plist per date. Which means, if a user neglects to split a midnight-spanning interval, we can do it for them.
         - Make this checking - and also checking for ordering of keys and plists - a command which the user can run at will, rather than something being run automatically.
-<<<<<<< HEAD
       + May reduce memory and disk use - hash table keys are already dates, so =:start= and =:stop= can just be ISO times rather than date-times.
       + When editing manually, the whole file can be reindented with a single =sp-indent-defun=.
       + Stored data can be modified by any Emacs Lisp functions rather than functions specific to our file format.
@@ -182,14 +181,7 @@
          * Use plist keys instead? 🤔
       5. May increase memory consumption. The entire hash table will be loaded into memory.
          * May not be an issue with #10. Easy to only load data from specific dates.
-=======
-      + May reduce memory and disk use - hash table already contains dates, so =:start= and =:stop= can just be ISO times rather than date-times.
-      + When editing manually, the whole file can be reindented with a single =sp-indent-defun=.
-      + Stored data can be modified by any Emacs Lisp functions rather than functions specific to our file format.
-    * Cons -
-      - Slightly noisier syntax.
-      - Opting to remove dates may make it difficult for users to recover from erroneous edits.
->>>>>>> 73e6d986
+
 ** Cache
    + Lessons from the parsimonious-reading branch - iterating =read= over the whole file is fast; splitting the intervals is not.
    + Things we need to read the whole file for - task list, tag/key/value history.
