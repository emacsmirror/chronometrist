--- conflicted
+++ resolved
@@ -11,6 +11,15 @@
 ;;                    (ts "0.2")
 ;;                    (anaphora "1.0.4"))
 ;; Version: 0.6.5
+
+;; This is free and unencumbered software released into the public domain.
+;;
+;; Anyone is free to copy, modify, publish, use, compile, sell, or
+;; distribute this software, either in source code form or as a compiled
+;; binary, for any purpose, commercial or non-commercial, and by any
+;; means.
+;;
+;; For more information, please refer to <https://unlicense.org>
 
 ;;; Commentary:
 ;;
@@ -581,6 +590,9 @@
 (defvar chronometrist-task-list nil
   "List of tasks in `chronometrist-file'.")
 
+(defun chronometrist-reset-task-list ()
+  (setq chronometrist-task-list (chronometrist-task-list)))
+
 (defun chronometrist-add-to-task-list (task)
   (unless (cl-member task chronometrist-task-list :test #'equal)
     (setq chronometrist-task-list
@@ -599,7 +611,8 @@
                            when (equal task (plist-get interval :name))
                            return t)
                     return count)))
-    (when (and position (= position count))
+    (when (or (not position)
+              (= position count))
       ;; The only interval for TASK is the last expression
       (setq chronometrist-task-list (remove task chronometrist-task-list)))))
 
@@ -1110,88 +1123,7 @@
                           (forward-list)))))
            :modify))))
 
-<<<<<<< HEAD
   (defun chronometrist-refresh-file (fs-event)
-    "Re-read `chronometrist-file' and refresh the `chronometrist' buffer.
-  Argument _FS-EVENT is ignored."
-    (run-hooks 'chronometrist-file-change-hook)
-    ;; (message "chronometrist - file %s" fs-event)
-    ;; `chronometrist-file-change-type' must be run /before/ we update `chronometrist--file-state'
-    ;; (the latter represents the old state of the file, which
-    ;; `chronometrist-file-change-type' compares with the new one)
-    (-let* (((descriptor action file ...) fs-event)
-            (change      (when chronometrist--file-state
-                           (chronometrist-file-change-type chronometrist--file-state)))
-            (reset-watch (or (eq action 'deleted) (eq action 'renamed))))
-      ;; (message "chronometrist - file change type is %s" change)
-      (cond ((or reset-watch (not chronometrist--file-state) (eq change t))
-             (when reset-watch
-               (file-notify-rm-watch chronometrist--fs-watch)
-               (setq chronometrist--fs-watch nil chronometrist--file-state nil))
-             (chronometrist-events-populate)
-             (setq chronometrist-task-list (chronometrist-task-list)))
-            (chronometrist--file-state
-             (let ((task (plist-get (chronometrist-last) :name)))
-               (pcase change
-                 (:append
-                  (chronometrist-events-update (chronometrist-sexp-last))
-                  (chronometrist-add-to-task-list task))
-                 (:modify
-                  (chronometrist-events-update (chronometrist-sexp-last) t)
-                  (chronometrist-remove-from-task-list task)
-                  (chronometrist-add-to-task-list task))
-                 (:remove
-                  (let* ((date (--> (hash-table-keys chronometrist-events)
-                                    (last it)
-                                    (car it)))
-                         (old-task (--> (gethash date chronometrist-events)
-                                        (last it)
-                                        (car it)
-                                        (plist-get it :name))))
-                    (chronometrist-remove-from-task-list old-task)
-                    (--> (gethash date chronometrist-events)
-                         (-drop-last 1 it)
-                         (puthash date it chronometrist-events))))
-                 ((pred null) nil)))))
-      (setq chronometrist--file-state
-            (list :last (chronometrist-file-hash :before-last nil)
-                  :rest (chronometrist-file-hash nil :before-last t)))
-      ;; REVIEW - can we move most/all of this to the `chronometrist-file-change-hook'?
-      (chronometrist-refresh)))
-=======
-(defun chronometrist-task-list ()
-  "Return a list of tasks from `chronometrist-file'."
-  (--> (chronometrist-loop-file for plist in chronometrist-file collect (plist-get plist :name))
-       (cl-remove-duplicates it :test #'equal)
-       (sort it #'string-lessp)))
-
-(defun chronometrist-reset-task-list ()
-  (setq chronometrist-task-list (chronometrist-task-list)))
-
-(defun chronometrist-add-to-task-list (task)
-  (unless (cl-member task chronometrist-task-list :test #'equal)
-    (setq chronometrist-task-list
-          (sort (cons task chronometrist-task-list) #'string-lessp))))
-
-(defun chronometrist-remove-from-task-list (task)
-  (let ((count (cl-loop with count = 0
-                 for intervals being the hash-values of chronometrist-events
-                 do (cl-loop for interval in intervals
-                      do (cl-incf count))
-                 finally return count))
-        (position (cl-loop with count = 0
-                    for intervals being the hash-values of chronometrist-events
-                    when (cl-loop for interval in intervals
-                           do (cl-incf count)
-                           when (equal task (plist-get interval :name))
-                           return t)
-                    return count)))
-    (when (or (not position)
-              (= position count))
-      ;; The only interval for TASK is the last expression
-      (setq chronometrist-task-list (remove task chronometrist-task-list)))))
-
-(defun chronometrist-refresh-file (fs-event)
   "Re-read `chronometrist-file' and refresh the `chronometrist' buffer.
 Argument _FS-EVENT is ignored."
   (run-hooks 'chronometrist-file-change-hook)
@@ -1234,7 +1166,6 @@
                 :rest (chronometrist-file-hash nil :before-last t)))
     ;; REVIEW - can we move most/all of this to the `chronometrist-file-change-hook'?
     (chronometrist-refresh)))
->>>>>>> d1b42bbf
 
 (defun chronometrist-query-stop ()
   "Ask the user if they would like to clock out."
