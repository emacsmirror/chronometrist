--- conflicted
+++ resolved
@@ -1424,16 +1424,11 @@
 
 ;; [[file:chronometrist.org::*remove-last][remove-last:1]]
 (cl-defmethod chronometrist-remove-last ((backend chronometrist-plist-backend))
-<<<<<<< HEAD
-  (chronometrist-debug "Remove last plist")
+  (chronometrist-debug-message "Remove last plist")
   (chronometrist-backend-run-assertions backend)
   (when (chronometrist-backend-empty-p backend)
   (error "chronometrist-remove-last has nothing to remove in %s"
          (eieio-object-class-name backend)))
-=======
-  (chronometrist-backend-run-assertions backend)
-  (chronometrist-debug-message "Remove last plist")
->>>>>>> 78b7a760
   (chronometrist-sexp-in-file (chronometrist-backend-file backend)
     (goto-char (point-max))
     ;; this condition should never really occur, since we insert a
