#+TITLE: Chronometrist - an extensible time tracker for Emacs
#+SUBTITLE: Developer manual and program source
#+TODO: TODO TEST WIP EXTEND CLEANUP FIXME REVIEW |
#+PROPERTY: header-args :tangle yes :load yes
#+HTML_HEAD: <link rel="stylesheet" type="text/css" href="../org-doom-molokai.css" />
#+INFOJS_OPT: view:info toc:nil

* Introduction
This is a book about Chronometrist, a time tracker for Emacs, written by a humble hobbyist hacker. It also happens to contain the canonical copy of the source code, and can be loaded as an Emacs Lisp program using the =literate-elisp= library.

I hope this book—when completed—passes Tim Daly's [[https://www.youtube.com/watch?v=Av0PQDVTP4A&t=8m52s]["Hawaii Test"]], in which a programmer with no knowledge of this program whatsover can read this book end-to-end, and come out as much of an expert in its maintenance as the original author.

—contrapunctus

* Explanation
:PROPERTIES:
:DESCRIPTION: The design, the implementation, and a little history
:END:
** Why I wrote Chronometrist
It probably started off with a desire for introspection and self-awareness - what did I do all day? How much time have I spent doing X? It is also a tool to help me stay focused on a single task at a time, and to not go overboard and work on something for 7 hours straight.

At first I tried an Android application, "A Time Tracker". The designs of Chronometrist's main buffer and the =chronometrist-report= buffer still resemble that of A Time Tracker. However, every now and then I'd forget to start or stop tracking. Each time I did, I had to open an SQLite database and edit UNIX timestamps to correct it, which was not fun :\

Later, I discovered John Wiegley's =timeclock=. It turned out that since it was an Emacs extension (actually, a part of Emacs), I was more likely to use it. Chronometrist started out as an "A Time Tracker"-like UI for =timeclock=, moving to an s-expression backend later.

Quite recently, after around two years of Chronometrist developement and use, I discovered that Org mode has a time tracking feature, too. Even though I've embraced some of [[#explanation-literate-programming][the joys of Org]], I'm not quite at ease with the idea of storing data in a complex text format with only one complete implementation.

** Design goals
:PROPERTIES:
:DESCRIPTION: Some vague objectives which guided the project
:END:
1. Don't make assumptions about the user's profession
   - e.g. timeclock seems to assume you're using it for a 9-to-5/contractor job
2. Incentivize use
   * Hooks allow the time tracker to automate tasks and become a useful part of your workflow
3. Make it easy to edit data using existing, familiar tools
   * We don't use an SQL database, where changing a single field is tricky [fn:1]
   * We use a text file containing s-expressions (easy for humans to read and write)
   * We use ISO-8601 for timestamps (easy for humans to read and write) rather than UNIX epoch time
4. Reduce human errors in tracking
5. Have a useful, informative, interactive interface
6. Support mouse and keyboard use equally

[fn:1] I still have doubts about this. Having SQL as a query language would be very useful in perusing the stored data. Maybe we should have tried to create a companion mode to edit SQL databases interactively?

** Terminology
:PROPERTIES:
:DESCRIPTION: Explanation of some terms used later
:END:
For lack of a better term, events are how we refer to time intervals. They are stored as plists; each contains at least a =:name "<name>"=, a =:start "<iso-timestamp>"=, and (except in case of an ongoing task) a =:stop "<iso-timestamp>"=.

See also [[#explanation-time-formats][Currently-Used Time Formats]]

** Overview
At its most basic, we read data from a [[#program-backend][plain text file]] containing Lisp plists, store it in a [[#program-data-structures][hash table]], and [[#program-frontend-chronometrist][display it]] as a [[elisp:(find-library "tabulated-list-mode")][=tabulated-list-mode=]] buffer. When the file is changed—whether by the program or the user—we [[refresh-file][update the hash table]] and the buffer.

In addition, we implement a [[#program-pretty-printer][plist pretty-printer]] and some migration commands. This repository also contains an extension for [[file:chronometrist-key-values.org][attaching arbitrary metadata]] to time intervals, and there is a extension for [[https://tildegit.org/contrapunctus/chronometrist-goal][time goals and alerts]] in a separate repository.

** Optimization
It is of great importance that Chronometrist be responsive -
+ A responsive program is more likely to be used; recall our design goal of 'incentivizing use'.
+ Being an Emacs program, freezing the UI for any human-noticeable length of time is unacceptable - it prevents the user from working on anything in their environment.
Thus, I have considered various optimization strategies, and so far implemented two.

*** Prevent excess creation of file watchers
One of the earliest 'optimizations' of great importance turned out to simply be a bug - turns out, if you run an identical call to [[elisp:(describe-function 'file-notify-add-watch)][=file-notify-add-watch=]] twice, you create /two/ file watchers and your callback will be called /twice./ We were creating a file watcher /each time the =chronometrist= command was run./ 🤦 This was causing humongous slowdowns each time the file changed. 😅
+ It was fixed in v0.2.2 by making the watch creation conditional, using [[* fs-watch][=chronometrist--fs-watch=]] to store the watch object.

*** Preserve hash table state for some commands
NOTE - this has been replaced with a more general optimization - see next section.

The next one was released in v0.5. Till then, any time the [[* chronometrist-file][=chronometrist-file=]] was modified, we'd clear the [[* chronometrist-events][=chronometrist-events=]] hash table and read data into it again. The reading itself is nearly-instant, even with ~2 years' worth of data [fn:2] (it uses Emacs' [[elisp:(describe-function 'read)][=read=]], after all), but the splitting of [[#explanation-midnight-spanning-intervals][midnight-spanning events]] is the real performance killer.

After the optimization...
1. Two backend functions ([[* new][=chronometrist-sexp-new=]] and [[* replace-last][=chronometrist-sexp-replace-last=]]) were modified to set a flag (=chronometrist--inhibit-read-p=) before saving the file.
2. If this flag is non-nil, [[* refresh-file][=chronometrist-refresh-file=]] skips the expensive calls to =chronometrist-events-populate=, =chronometrist-tasks-from-table=, and =chronometrist-tags-history-populate=, and resets the flag.
3. Instead, the aforementioned backend functions modify the relevant variables - =chronometrist-events=, =chronometrist-task-list=, and =chronometrist-tags-history= - via...
   * =chronometrist-events-add= / =chronometrist-events-replace-last=
   * =chronometrist-task-list-add=, and
   * =chronometrist-tags-history-add= / =chronometrist-tags-history-replace-last=, respectively.

There are still some operations which [[* refresh-file][=chronometrist-refresh-file=]] runs unconditionally - which is to say there is scope for further optimization, if or when required.

[fn:2] As indicated by exploratory work in the =parsimonious-reading= branch, where I made a loop to only =read= and collect s-expressions from the file. It was near-instant...until I added event splitting to it.

*** Determine type of change made to file
Most changes, whether made through user-editing or by Chronometrist commands, happen at the end of the file. We try to detect the kind of change made - whether the last expression was modified, removed, or whether a new expression was added to the end - and make the corresponding change to =chronometrist-events=, instead of doing a full parse again (=chronometrist-events-populate=). The increase in responsiveness has been significant.

When =chronometrist-refresh-file= is run by the file system watcher, it uses  =chronometrist-file-hash= to assign indices and a hash to =chronometrist--file-state=. The next time the file changes, =chronometrist-file-change-type= compares this state to the current state of the file to determine the type of change made.

Challenges -
1. Correctly detecting the type of change
2. Updating =chronometrist-task-list= and the Chronometrist buffer, when a new task is added or the last interval for a task is removed (v0.6.4)
3. Handling changes made to an active interval after midnight
   * use the date from the plist's =:start= timestamp instead of the date today
   * =:append= - normally, add to table; for spanning intervals, invalid operation
   * =:modify= - normally, replace in table; for spanning intervals, split and replace
   * =:remove= - normally, remove from table; for spanning intervals, split and remove

** Midnight-spanning intervals
:PROPERTIES:
:DESCRIPTION: Events starting on one day and ending on another
:CUSTOM_ID: explanation-midnight-spanning-intervals
:END:
A unique problem in working with Chronometrist, one I had never foreseen, was tasks which start on one day and end on another. For instance, you start working on something at 2021-01-01T23:00 hours and stop on 2021-01-02T01:00.

These mess up data consumption in all sorts of unforeseen ways, especially interval calculations and acquiring intervals for a specific date. In case of two of the most common operations throughout the program -
1. finding the intervals recorded on a given date -
2. finding the time spent on a task on a given day - if the day's intervals used for this contain a midnight-spanning interval, you'll have inaccurate results - it will include yesterday's time from the interval as well as today's.

There are a few different approaches of dealing with them. (Currently, Chronometrist uses #3.)
*** Check the code of the first event of the day (timeclock format)
:PROPERTIES:
:DESCRIPTION: When the code of the first event in the day is "o", it's a midnight-spanning event.
:END:
+ Advantage - very simple to detect
+ Disadvantage - "in" and "out" events must be represented separately
*** Split them at the file level
+ Advantage - operation is performed only once for each such event + simpler data-consuming code + reduced post-parsing load.
+ What happens when the user changes their day-start-time? The split-up events are now split wrongly, and the second event may get split /again./

Possible solutions -
1. Add function to check if, for two events A and B, the :stop of A is the same as the :start of B, and that all their other tags are identical. Then we can re-split them according to the new day-start-time.
2. Add a :split tag to split events. It can denote that the next event was originally a part of this one.
3. Re-check and update the file when the day-start-time changes.
   - Possible with ~add-variable-watcher~ or ~:custom-set~ in Customize (thanks bpalmer)
*** Split them at the hash-table-level
Handled by ~chronometrist-sexp-events-populate~
+ Advantage - simpler data-consuming code.
*** Split them at the data-consumer level (e.g. when calculating time for one day/getting events for one day)
+ Advantage - reduced repetitive post-parsing load.

** Point restore behaviour
:PROPERTIES:
:DESCRIPTION: The desired behaviour of point in Chronometrist
:END:
After hacking, always test for and ensure the following -
1. Toggling the buffer via =chronometrist= / =chronometrist-report= / =chronometrist-statistics= should preserve point
2. The timer function should preserve point when the buffer is current
3. The timer function should preserve point when the buffer is not current, but is visible in another window
4. The next/previous week keys and buttons should preserve point.

** chronometrist-report date range logic
:PROPERTIES:
:DESCRIPTION: Deriving dates in the current week
:END:
A quick description, starting from the first time [[* chronometrist-report][=chronometrist-report=]] is run in an Emacs session -
1. We get the current date as a ts struct, using =chronometrist-date=.
2. The variable =chronometrist-report-week-start-day= stores the day we consider the week to start with. The default is "Sunday".

   We check if the date from #2 is on the week start day, else decrement it till we are, using =(chronometrist-report-previous-week-start)=.
3. We store the date from #3 in the global variable =chronometrist-report--ui-date=.
4. By counting up from =chronometrist-report--ui-date=, we get dates for the days in the next 7 days using =(chronometrist-report-date->dates-in-week)=. We store them in =chronometrist-report--ui-week-dates=.

   The dates in =chronometrist-report--ui-week-dates= are what is finally used to query the data displayed in the buffer.
5. To get data for the previous/next weeks, we decrement/increment the date in =chronometrist-report--ui-date= by 7 days and repeat the above process (via =(chronometrist-report-previous-week)= / =(chronometrist-report-next-week)=).

** Literate programming
:PROPERTIES:
:CUSTOM_ID: explanation-literate-programming
:END:
The shift from a bunch of Elisp files to a single Org literate program was born out of frustration with programs stored as text files, which are expensive to restructure (especially in the presence of a VCS). While some dissatisfactions remain, I generally prefer the outcome - tree and source-block folding, tags, properties, and =org-match= have made it trivial to get different views of the program, and literate programming may allow me to express the "explanation" documentation in the same context as the program, without having to try to link between documentation and source.
*** Tangling
At first, I tried tangling. Back when I used =benchmark.el= to test it, =org-babel-tangle= took about 30 seconds to tangle this file. Thus, I wrote a little sed one-liner (in the file-local variables) to do the tangling, which was nearly instant. It emitted anything between lines matching the exact strings ="#+BEGIN_SRC emacs-lisp"= and ="#+END_SRC"= -

#+BEGIN_SRC org :tangle no
# eval: (progn (make-local-variable 'after-save-hook) (add-hook 'after-save-hook (lambda () (start-process-shell-command "chronometrist-sed-tangle" "chronometrist-sed-tangle" "sed -n -e '/#+BEGIN_SRC emacs-lisp$/,/#+END_SRC$/{//!p;};/#+END_SRC/i\\ ' chronometrist.org | sed -E 's/^ +$//' > chronometrist.el"))))
#+END_SRC

*** literate-elisp-load
Later, we switched from tangling to using the =literate-elisp= package to loading this Org file directly - a file =chronometrist.el= would be used to load =chronometrist.org=.

#+BEGIN_SRC emacs-lisp :tangle no :load no
(literate-elisp-load
 (format "%schronometrist.org" (file-name-directory load-file-name)))
#+END_SRC

This way, source links (e.g. help buffers, stack traces) would lead to this Org file, and this documentation was available to each user, within the comfort of their Emacs. The presence of the =.el= file meant that users of =use-package= did not need to make any changes to their configuration.

*** Reject modernity, return to tangling
For all its benefits, the previous approach broke autoloads and no sane way could be devised to make them work, so back we came to tangling. =org-babel-tangle-file= seems to be quicker when run as a Git pre-commit hook - a few seconds' delay before I write a commit message.

Certain tools like =checkdoc= remain a pain to use with any kind of literate program. This will probably continue to be the case until these tools are fixed or extended.

*** Definition metadata
Each definition has its own heading. The type of definition is stored in tags -
1. custom group
2. [custom|hook|internal] variable
3. keymap (use variable instead?)
4. macro
5. function
   * does not refer to external state
   * primarily used for the return value
6. reader
   * reads external state without modifying it
   * primarily used for the return value
7. writer
   * modifies external state, namely a data structure or file
   * primarily used for side-effects
8. procedure
   * any other impure function
   * usually affects the display
   * primarily used for side-effects
9. major/minor mode
10. command

Further details are stored in properties -
1. :INPUT: (for functions)
2. :VALUE: list|hash table|...
   * for functions, this is the return value
3. :STATE: <external file or data structure read or written to>
*** TODO Issues [40%]
1. [X] When opening this file, Emacs may freeze at the prompt for file-local variable values; if so, C-g will quit the prompt, and permanently marking them as safe will make the freezing stop. [fn:3]
2. [ ] I like =visual-fill-column-mode= for natural language, but I don't want it applied to code blocks. =polymode.el= may hold answers.
3. [X] Is there a tangling solution which requires only one command (e.g. currently we use two =sed= s) but is equally fast? [fn:3]
   * Perhaps we can get rid of the requirement of adding newlines after each source block, and add the newlines ourselves. That gives us control, and also makes it possible to insert Org text in the middle of a definition without unnecessary newlines.
4. [ ] =nameless-insert-name= does not work in source blocks.
5. [ ] Some source blocks don't get syntax highlighted.
   * A workaround is to press =M-o M-o=

[fn:3] No longer a problem since we switched to =literate-elisp=
** Currently-Used Time Formats
:PROPERTIES:
:CUSTOM_ID: explanation-time-formats
:END:

*** ts
  ts.el struct
  * Used by nearly all internal functions
*** iso-timestamp
  ="YYYY-MM-DDTHH:MM:SSZ"=
  * Used in the s-expression file format
  * Read by chronometrist-sexp-events-populate
  * Used in the plists in the chronometrist-events hash table values
*** iso-date
  ="YYYY-MM-DD"=
  * Used as hash table keys in chronometrist-events - can't use ts structs for keys, you'd have to make a hash table predicate which uses ts=
*** seconds
  integer seconds as duration
  * Used for most durations
  * May be changed to floating point to allow larger durations. The minimum range of =most-positive-fixnum= is 536870911, which seems to be enough to represent durations of 17 years.
  * Used for update intervals (chronometrist-update-interval, chronometrist-change-update-interval)
*** minutes
  integer minutes as duration
  * Used by [[https://tildegit.org/contrapunctus/chronometrist-goal][chronometrist-goal]] (chronometrist-goals-list, chronometrist-get-goal) - minutes seems like the ideal unit for users to enter
*** list-duration
  =(hours minute seconds)=
  * Only returned by =chronometrist-seconds-to-hms=, called by =chronometrist-format-time=

* How-to guides for maintainers
** How to set up Emacs to contribute
1. Install
   * [[https://github.com/Malabarba/Nameless][nameless-mode]] for easier reading of Emacs Lisp code,
   * [[https://elpa.gnu.org/packages/adaptive-wrap.html][adaptive-prefix-mode]], and
   * [[https://github.com/jingtaozf/literate-elisp][literate-elisp]] to load this file directly without tangling.

   #+BEGIN_SRC emacs-lisp :tangle no :load no
     (mapcar #'package-install '(nameless adaptive-wrap literate-elisp))
   #+END_SRC

** How to tangle this file
Use =org-babel= (=org-babel-tangle= / =org-babel-tangle-file=), /not/ =literate-elisp-tangle=. The file emitted by the latter does not contain comments - thus, it does not contain library headers or abide by =checkdoc='s comment conventions.

* The Program
** Library headers and commentary
Library headers are not strictly necessary since we don't tangle anymore and the new =chronometrist.el= already has them, but they're left here just in case someone does decide to tangle this file.

Once, for sake of neatness, I made the value of =Package-Requires:= multiline -
#+BEGIN_SRC emacs-lisp :tangle no :load no
;; Package-Requires: ((emacs "25.1")
;;                    (dash "2.16.0")
;;                    (seq "2.20")
;;                    (ts "0.2"))
#+END_SRC
But I discovered that if I do that, =package-lint= says - =error: Couldn't parse "Package-Requires" header: End of file during parsing=.

"Commentary" is displayed when the user clicks on the package's entry in =M-x list-packages=.
#+BEGIN_SRC emacs-lisp
;;; chronometrist.el --- A time tracker with a nice interface -*- lexical-binding: t; -*-

;; Author: contrapunctus <xmpp:contrapunctus@jabjab.de>
;; Maintainer: contrapunctus <xmpp:contrapunctus@jabjab.de>
;; Keywords: calendar
;; Homepage: https://tildegit.org/contrapunctus/chronometrist
;; Package-Requires: ((emacs "25.1") (dash "2.16.0") (seq "2.20") (ts "0.2"))
;; Version: 0.7.2

;; This is free and unencumbered software released into the public domain.
;;
;; Anyone is free to copy, modify, publish, use, compile, sell, or
;; distribute this software, either in source code form or as a compiled
;; binary, for any purpose, commercial or non-commercial, and by any
;; means.
;;
;; For more information, please refer to <https://unlicense.org>

;;; Commentary:
;;
;; A time tracker in Emacs with a nice interface

;; Largely modelled after the Android application, [A Time Tracker](https://github.com/netmackan/ATimeTracker)

;; * Benefits
;;   1. Extremely simple and efficient to use
;;   2. Displays useful information about your time usage
;;   3. Support for both mouse and keyboard
;;   4. Human errors in tracking are easily fixed by editing a plain text file
;;   5. Hooks to let you perform arbitrary actions when starting/stopping tasks

;; * Limitations
;;   1. No support (yet) for adding a task without clocking into it.
;;   2. No support for concurrent tasks.

;; ## Comparisons
;; ### timeclock.el
;; Compared to timeclock.el, Chronometrist
;; * stores data in an s-expression format rather than a line-based one
;; * supports attaching tags and arbitrary key-values to time intervals
;; * has commands to shows useful summaries
;; * has more hooks

;; ### Org time tracking
;; Chronometrist and Org time tracking seem to be equivalent in terms of capabilities, approaching the same ends through different means.
;; * Chronometrist doesn't have a mode line indicator at the moment. (planned)
;; * Chronometrist doesn't have Org's sophisticated querying facilities. (an SQLite backend is planned)
;; * Org does so many things that keybindings seem to necessarily get longer. Chronometrist has far fewer commands than Org, so most of the keybindings are single keys, without modifiers.
;; * Chronometrist's UI makes keybindings discoverable - they are displayed in the buffers themselves.
;; * Chronometrist's UI is cleaner, since the storage is separate from the display. It doesn't show tasks as trees like Org, but it uses tags and key-values to achieve that. Additionally, navigating a flat list takes fewer user operations than navigating a tree.
;; * Chronometrist data is just s-expressions (plists), and may be easier to parse than a complex text format with numerous use-cases.

;; For information on usage and customization, see https://tildegit.org/contrapunctus/chronometrist or the included manual.org
#+END_SRC

** Dependencies
#+BEGIN_SRC emacs-lisp
;;; Code:
;; This file was automatically generated from chronometrist.org
(require 'dash)
(require 'ts)

(require 'cl-lib)
(require 'seq)
(require 'filenotify)
(require 'subr-x)
(require 'parse-time)

(eval-when-compile
  (defvar chronometrist-mode-map)
  (require 'subr-x))
#+END_SRC
** Common
*** custom group                                             :custom:group:
#+BEGIN_SRC emacs-lisp
(defgroup chronometrist nil
  "A time tracker with a nice UI."
  :group 'applications)
#+END_SRC
*** chronometrist-file                                    :custom:variable:
#+BEGIN_SRC emacs-lisp
(defcustom chronometrist-file
  (locate-user-emacs-file "chronometrist.sexp")
  "Default path and name of the Chronometrist database.

It should be a text file containing plists in the form -
\(:name \"task name\"
 [:tags TAGS]
 [:comment \"comment\"]
 [KEY-VALUE-PAIR ...]
 :start \"TIME\"
 :stop \"TIME\"\)

Where -

TAGS is a list. It can contain any strings and symbols.

KEY-VALUE-PAIR can be any keyword-value pairs. Currently,
Chronometrist ignores them.

TIME must be an ISO-8601 time string.

\(The square brackets here refer to optional elements, not
vectors.\)"
  :type 'file)
#+END_SRC
*** fs-watch                                            :internal:variable:
:PROPERTIES:
:VALUE:    file notify watch
:END:
#+BEGIN_SRC emacs-lisp
(defvar chronometrist--fs-watch nil
  "Filesystem watch object.
Used to prevent more than one watch being added for the same
file.")
#+END_SRC
*** current-task                                                   :reader:
#+BEGIN_SRC emacs-lisp
(defun chronometrist-current-task ()
  "Return the name of the currently clocked-in task, or nil if not clocked in."
  (chronometrist-sexp-current-task))
#+END_SRC
*** format-time                                                  :function:
#+BEGIN_SRC emacs-lisp
(cl-defun chronometrist-format-duration (seconds &optional (blank (make-string 3 ?\s)))
  "Format SECONDS as a string suitable for display in Chronometrist buffers.
SECONDS must be a positive integer.

BLANK is a string to display in place of blank values. If not
supplied, 3 spaces are used."
  (-let [(h m s) (chronometrist-seconds-to-hms seconds)]
    (if (and (zerop h) (zerop m) (zerop s))
        (concat (make-string 7 ?\s) "-")
      (let ((h (if (zerop h) blank (format "%2d:" h)))
            (m (cond ((and (zerop h) (zerop m))  blank)
                     ((zerop h)  (format "%2d:" m))
                     (t  (format "%02d:" m))))
            (s (if (and (zerop h) (zerop m))
                   (format "%2d" s)
                 (format "%02d" s))))
        (concat h m s)))))
#+END_SRC
*** file-empty-p                                                   :reader:
#+BEGIN_SRC emacs-lisp
(defun chronometrist-common-file-empty-p (file)
  "Return t if FILE is empty."
  (zerop (nth 7 (file-attributes file))))
#+END_SRC
*** format-keybinds                                              :function:
#+BEGIN_SRC emacs-lisp
(defun chronometrist-format-keybinds (command map &optional firstonly)
  "Return the keybindings for COMMAND in MAP as a string.
If FIRSTONLY is non-nil, return only the first keybinding found."
  (if firstonly
      (key-description
       (where-is-internal command map firstonly))
    (->> (where-is-internal command map)
         (mapcar #'key-description)
         (-take 2)
         (-interpose ", ")
         (apply #'concat))))
#+END_SRC
*** events-to-durations                                          :function:
#+BEGIN_SRC emacs-lisp
(defun chronometrist-events-to-durations (events)
  "Convert EVENTS into a list of durations in seconds.
EVENTS must be a list of valid Chronometrist property lists (see
`chronometrist-file').

Return 0 if EVENTS is nil."
  (if events
      (cl-loop for plist in events collect
        (let* ((start-ts (chronometrist-iso-timestamp-to-ts
                          (plist-get plist :start)))
               (stop-iso (plist-get plist :stop))
               ;; Add a stop time if it does not exist.
               (stop-ts  (if stop-iso
                             (chronometrist-iso-timestamp-to-ts stop-iso)
                           (ts-now))))
          (ts-diff stop-ts start-ts)))
    0))
#+END_SRC
*** week-start-day                                        :custom:variable:
#+BEGIN_SRC emacs-lisp
(defcustom chronometrist-week-start-day "Sunday"
  "The day from which the week starts."
  :type 'string)
#+END_SRC
*** weekday-number-alist                                  :custom:variable:
#+BEGIN_SRC emacs-lisp
(defcustom chronometrist-weekday-number-alist
  '(("Sunday"    . 0)
    ("Monday"    . 1)
    ("Tuesday"   . 2)
    ("Wednesday" . 3)
    ("Thursday"  . 4)
    ("Friday"    . 5)
    ("Saturday"  . 6))
  "Alist in the form (\"NAME\" . NUMBER), where \"NAME\" is the name of a weekday and NUMBER its associated number."
  :type 'alist)
#+END_SRC

*** previous-week-start                                            :reader:
#+BEGIN_SRC emacs-lisp
(defun chronometrist-previous-week-start (ts)
  "Find the previous `chronometrist-week-start-day' from TS.
Return a ts struct for said day's beginning.

If the day of TS is the same as the
`chronometrist-week-start-day', return TS.

TS must be a ts struct (see `ts.el')."
  (cl-loop with week-start = (alist-get chronometrist-week-start-day
                                        chronometrist-weekday-number-alist
                                        nil nil #'equal)
    until (= week-start (ts-dow ts))
    do (ts-decf (ts-day ts))
    finally return ts))
#+END_SRC
*** plist-remove                                                 :function:
#+BEGIN_SRC emacs-lisp
(defun chronometrist-plist-remove (plist &rest keys)
  "Return PLIST with KEYS and their associated values removed."
  (let ((keys (--filter (plist-member plist it) keys)))
    (mapc (lambda (key)
            (let ((pos (seq-position plist key)))
              (setq plist (append (seq-take plist pos)
                                  (seq-drop plist (+ 2 pos))))))
          keys)
    plist))
#+END_SRC

#+BEGIN_SRC emacs-lisp :load test
(ert-deftest chronometrist-plist-remove ()
  (should
   (equal (chronometrist-plist-remove '(:a 1 :b 2 :c 3 :d 4) :a)
          '(:b 2 :c 3 :d 4)))
  (should
   (equal (chronometrist-plist-remove '(:a 1 :b 2 :c 3 :d 4) :b)
          '(:a 1 :c 3 :d 4)))
  (should
   (equal (chronometrist-plist-remove '(:a 1 :b 2 :c 3 :d 4) :c)
          '(:a 1 :b 2 :d 4)))
  (should
   (equal (chronometrist-plist-remove '(:a 1 :b 2 :c 3 :d 4) :d)
          '(:a 1 :b 2 :c 3)))
  (should
   (equal (chronometrist-plist-remove '(:a 1 :b 2 :c 3 :d 4) :a :b)
          '(:c 3 :d 4)))
  (should
   (equal (chronometrist-plist-remove '(:a 1 :b 2 :c 3 :d 4) :a :d)
          '(:b 2 :c 3)))
  (should
   (equal (chronometrist-plist-remove '(:a 1 :b 2 :c 3 :d 4) :c :d)
          '(:a 1 :b 2)))
  (should (equal
           (chronometrist-plist-remove '(:a 1 :b 2 :c 3 :d 4) :a :b :c :d)
           nil))
  (should
   (equal (chronometrist-plist-remove '(:a 1 :b 2 :c 3 :d 4) :d :a)
          '(:b 2 :c 3))))

#+END_SRC
*** plist-key-values                                             :function:
#+BEGIN_SRC emacs-lisp
(defun chronometrist-plist-key-values (plist)
  "Return user key-values from PLIST."
  (chronometrist-plist-remove plist :name :tags :start :stop))
#+END_SRC
*** plist-p                                                      :function:
#+BEGIN_SRC emacs-lisp
(defun chronometrist-plist-p (list)
  "Return non-nil if LIST is a property list, i.e. (:KEYWORD VALUE ...)"
  (while (consp list)
    (setq list (if (and (keywordp (car list))
                        (consp (cdr list)))
                   (cddr list)
                 'not-plist)))
  (null list))
#+END_SRC
**** tests
#+BEGIN_SRC emacs-lisp :load test
(ert-deftest plist-p ()
  (should (eq t   (chronometrist-plist-p '(:a 1 :b 2))))
  (should (eq nil (chronometrist-plist-p '(0 :a 1 :b 2))))
  (should (eq nil (chronometrist-plist-p '(:a 1 :b 2 3)))))

#+END_SRC
*** delete-list                                                    :writer:
#+BEGIN_SRC emacs-lisp
(defun chronometrist-sexp-delete-list (&optional arg)
  "Delete ARG lists after point."
  (let ((point-1 (point)))
    (forward-sexp (or arg 1))
    (delete-region point-1 (point))))
#+END_SRC
** Plist pretty-printing
:PROPERTIES:
:CUSTOM_ID: program-pretty-printer
:END:
=pp.el=, part of Emacs, doesn't align plist keys along the same column. =ppp.el= (available on MELPA) doesn't align plist /values/ along the same column; also, it's GPL, and I try to avoid GPL dependencies. And thus, I wrote this ad hoc plist pretty-printer.

1. [X] work recursively for plist/alist values
2. [X] Add variable (to chronometrist-sexp.el) to set pretty-printing function. Default to ppp.el if found, fallback to internal Emacs pretty printer, and let users set their own pretty printing function.
3. [ ] Fix alignment of alist dots
   * While also handling alist members which are proper lists

*** normalize-whitespace                                           :writer:
#+BEGIN_SRC emacs-lisp
(defun chronometrist-plist-pp-normalize-whitespace ()
  "Remove whitespace following point, and insert a space.
Point is placed at the end of the space."
  (when (looking-at "[[:blank:]]+")
    (delete-region (match-beginning 0) (match-end 0))
    (insert " ")))
#+END_SRC
*** column                                                         :reader:
#+BEGIN_SRC emacs-lisp
(defun chronometrist-plist-pp-column ()
  "Return column point is on, as an integer.
0 means point is at the beginning of the line."
  (- (point) (point-at-bol)))
#+END_SRC
*** pair-p                                                       :function:
#+BEGIN_SRC emacs-lisp
(defun chronometrist-plist-pp-pair-p (cons)
  "Return non-nil if CONS is a pair, i.e. (CAR . CDR)."
  (and (listp cons) (not (listp (cdr cons)))))
#+END_SRC
*** alist-p                                                      :function:
#+BEGIN_SRC emacs-lisp
(defun chronometrist-plist-pp-alist-p (list)
  "Return non-nil if LIST is an association list.
If even a single element of LIST is a pure cons cell (as
determined by `chronometrist-plist-pp-pair-p'), this function
considers it an alist."
  (when (listp list)
    (cl-loop for elt in list thereis (chronometrist-plist-pp-pair-p elt))))
#+END_SRC
*** longest-keyword-length                                         :reader:
#+BEGIN_SRC emacs-lisp
(defun chronometrist-plist-pp-longest-keyword-length ()
  "Find the length of the longest keyword in a plist.
This assumes there is a single plist in the current buffer, and
that point is after the first opening parenthesis."
  (save-excursion
    (cl-loop with sexp
      while (setq sexp (ignore-errors (read (current-buffer))))
      when (keywordp sexp)
      maximize (length (symbol-name sexp)))))
#+END_SRC
*** indent-sexp                                                  :function:
#+BEGIN_SRC emacs-lisp
(cl-defun chronometrist-plist-pp-indent-sexp (sexp &optional (right-indent 0))
  "Return a string indenting SEXP by RIGHT-INDENT spaces."
  (format (concat "% -" (number-to-string right-indent) "s")
          sexp))
#+END_SRC
*** buffer                                                         :writer:
It might help to make =inside-sublist-p= an integer representing depth, instead of a boolean. But at the moment, it's getting the job done.

#+BEGIN_SRC emacs-lisp
(cl-defun chronometrist-plist-pp-buffer (&optional inside-sublist-p)
  "Recursively indent the alist, plist, or a list of plists after point.
The list must be on a single line, as emitted by `prin1'."
  (if (not (looking-at-p (rx (or ")" line-end))))
      (let ((sexp (save-excursion (read (current-buffer)))))
        (cond
         ((chronometrist-plist-p sexp)
          (chronometrist-plist-pp-buffer-plist inside-sublist-p)
          (chronometrist-plist-pp-buffer inside-sublist-p))
         ((chronometrist-plist-pp-alist-p sexp)
          (chronometrist-plist-pp-buffer-alist)
          (unless inside-sublist-p (chronometrist-plist-pp-buffer)))
         ((chronometrist-plist-pp-pair-p sexp)
          (forward-sexp)
          (chronometrist-plist-pp-buffer inside-sublist-p))
         ((listp sexp)
          (down-list)
          (chronometrist-plist-pp-buffer t))
         (t (forward-sexp)
            (chronometrist-plist-pp-buffer inside-sublist-p))))
    ;; we're before a ) - is it a lone paren on its own line?
    (let ((pos (point))
          (bol (point-at-bol)))
      (goto-char bol)
      (if (string-match "^[[:blank:]]*$" (buffer-substring bol pos))
          ;; join the ) to the previous line by deleting the newline and whitespace
          (delete-region (1- bol) pos)
        (goto-char pos))
      (when (not (eobp))
        (forward-char)))))
#+END_SRC
**** tests
#+BEGIN_SRC emacs-lisp :load test
(ert-deftest plist-pp-buffer ()
  (should
   (equal
    (chronometrist-plist-pp-to-string
     '(:name "Task"
       :tags (foo bar)
       :comment ((70 . "baz")
                 "zot"
                 (16 . "frob")
                 (20 20 "quux"))
       :start "2020-06-25T19:27:57+0530"
       :stop "2020-06-25T19:43:30+0530"))
    (concat
     "(:name    \"Task\"\n"
     " :tags    (foo bar)\n"
     " :comment ((70 . \"baz\")\n"
     "           \"zot\"\n"
     "           (16 . \"frob\")\n"
     "           (20 20 \"quux\"))\n"
     " :start   \"2020-06-25T19:27:57+0530\"\n"
     " :stop    \"2020-06-25T19:43:30+0530\")")))
  (should
   (equal
    (chronometrist-plist-pp-to-string
     '(:name  "Singing"
       :tags  (classical solo)
       :piece ((:composer "Gioachino Rossini"
                :name     "Il barbiere di Siviglia"
                :aria     ("All'idea di quel metallo" "Dunque io son"))
               (:composer "Ralph Vaughan Williams"
                :name     "Songs of Travel"
                :movement ((4 . "Youth and Love")
                           (5 . "In Dreams")
                           (7 . "Wither Must I Wander?")))
               (:composer "Ralph Vaughan Williams"
                :name     "Merciless Beauty"
                :movement 1)
               (:composer "Franz Schubert"
                :name     "Winterreise"
                :movement ((1 . "Gute Nacht")
                           (2 . "Die Wetterfahne")
                           (4 . "Erstarrung"))))
       :start "2020-11-01T12:01:20+0530"
       :stop  "2020-11-01T13:08:32+0530"))
    (concat
     "(:name  \"Singing\"\n"
     " :tags  (classical solo)\n"
     " :piece ((:composer \"Gioachino Rossini\"\n"
     "          :name     \"Il barbiere di Siviglia\"\n"
     "          :aria     (\"All'idea di quel metallo\" \"Dunque io son\"))\n"
     "         (:composer \"Ralph Vaughan Williams\"\n"
     "          :name     \"Songs of Travel\"\n"
     "          :movement ((4 . \"Youth and Love\")\n"
     "                     (5 . \"In Dreams\")\n"
     "                     (7 . \"Wither Must I Wander?\")))\n"
     "         (:composer \"Ralph Vaughan Williams\"\n"
     "          :name     \"Merciless Beauty\"\n"
     "          :movement 1)\n"
     "         (:composer \"Franz Schubert\"\n"
     "          :name     \"Winterreise\"\n"
     "          :movement ((1 . \"Gute Nacht\")\n"
     "                     (2 . \"Die Wetterfahne\")\n"
     "                     (4 . \"Erstarrung\"))))\n"
     " :start \"2020-11-01T12:01:20+0530\"\n"
     " :stop  \"2020-11-01T13:08:32+0530\")")))
  (should (equal
           (chronometrist-plist-pp-to-string
            '(:name "Cooking"
              :tags (lunch)
              :recipe (:name "moong-masoor ki dal"
                       :url "https://www.mirchitales.com/moong-masoor-dal-red-and-yellow-lentil-curry/")
              :start "2020-09-23T15:22:39+0530"
              :stop "2020-09-23T16:29:49+0530"))
           (concat
            "(:name   \"Cooking\"\n"
            " :tags   (lunch)\n"
            " :recipe (:name \"moong-masoor ki dal\"\n"
            "          :url  \"https://www.mirchitales.com/moong-masoor-dal-red-and-yellow-lentil-curry/\")\n"
            " :start  \"2020-09-23T15:22:39+0530\"\n"
            " :stop   \"2020-09-23T16:29:49+0530\")")))
  (should (equal
           (chronometrist-plist-pp-to-string
            '(:name    "Exercise"
              :tags    (warm-up)
              :start   "2018-11-21T15:35:04+0530"
              :stop    "2018-11-21T15:38:41+0530"
              :comment ("stretching" (25 10 "push-ups"))))
           (concat
            "(:name    \"Exercise\"\n"
            " :tags    (warm-up)\n"
            " :start   \"2018-11-21T15:35:04+0530\"\n"
            " :stop    \"2018-11-21T15:38:41+0530\"\n"
            " :comment (\"stretching\" (25 10 \"push-ups\")))"))))
#+END_SRC
*** buffer-plist                                                   :writer:
#+BEGIN_SRC emacs-lisp
(defun chronometrist-plist-pp-buffer-plist (&optional inside-sublist-p)
  "Indent a single plist after point."
  (down-list)
  (let ((left-indent  (1- (chronometrist-plist-pp-column)))
        (right-indent (chronometrist-plist-pp-longest-keyword-length))
        (first-p t) sexp)
    (while (not (looking-at-p ")"))
      (chronometrist-plist-pp-normalize-whitespace)
      (setq sexp (save-excursion (read (current-buffer))))
      (cond ((keywordp sexp)
             (chronometrist-sexp-delete-list)
             (insert (if first-p
                         (progn (setq first-p nil) "")
                       (make-string left-indent ?\ ))
                     (chronometrist-plist-pp-indent-sexp sexp right-indent)))
            ;; not a keyword = a value
            ((chronometrist-plist-p sexp)
             (chronometrist-plist-pp-buffer-plist))
            ((and (listp sexp)
                  (not (chronometrist-plist-pp-pair-p sexp)))
             (chronometrist-plist-pp-buffer t)
             (insert "\n"))
            (t (forward-sexp)
               (insert "\n"))))
    (when (bolp) (delete-char -1))
    (up-list)
    ;; we have exited the plist, but might still be in a list with more plists
    (unless (eolp) (insert "\n"))
    (when inside-sublist-p
      (insert (make-string (1- left-indent) ?\ )))))
#+END_SRC
*** buffer-alist                                                   :writer:
#+BEGIN_SRC emacs-lisp
(defun chronometrist-plist-pp-buffer-alist ()
  "Indent a single alist after point."
  (down-list)
  (let ((indent (chronometrist-plist-pp-column)) (first-p t) sexp)
    (while (not (looking-at-p ")"))
      (setq sexp (save-excursion (read (current-buffer))))
      (chronometrist-sexp-delete-list)
      (insert (if first-p
                  (progn (setq first-p nil) "")
                (make-string indent ?\ ))
              (format "%S\n" sexp)))
    (when (bolp) (delete-char -1))
    (up-list)))
#+END_SRC
*** to-string                                                      :reader:
:PROPERTIES:
:STATE: emacs-lisp-mode-syntax-table
:END:

#+BEGIN_SRC emacs-lisp
(defun chronometrist-plist-pp-to-string (object)
  "Convert OBJECT to a pretty-printed string."
  (with-temp-buffer
    (lisp-mode-variables nil)
    (set-syntax-table emacs-lisp-mode-syntax-table)
    (let ((print-quoted t))
      (prin1 object (current-buffer)))
    (goto-char (point-min))
    (chronometrist-plist-pp-buffer)
    (buffer-string)))
#+END_SRC
*** plist-pp                                                       :reader:
#+NAME: plist-pp
#+BEGIN_SRC emacs-lisp
(defun chronometrist-plist-pp (object &optional stream)
  "Pretty-print OBJECT and output to STREAM (see `princ')."
  (princ (chronometrist-plist-pp-to-string object)
         (or stream standard-output)))
#+END_SRC
** Backend
:PROPERTIES:
:CUSTOM_ID: program-backend
:END:

All file-related operations are grouped here. There has been some work towards creating a multiple-backend system in the =sql= branch, based on the [[elisp:(find-library "eieio")][=eieio=]] library.

User data is currently stored as Elisp plists in a plain text file. A basic plist in this file looks like this -

#+BEGIN_SRC emacs-lisp :tangle no :load no
(:name "Task Name"
 [:keyword <value>]*
 :start "<ISO-8601 timestamp>"
 :stop "<ISO-8601 timestamp>")
#+END_SRC

=:name= and =:start= are essential. =:stop= may be missing if the task is currently active.

The reasons I like this format are -
1. Users can browse and edit the data using the Emacs setup they are accustomed to. We get things like swiper, undo-tree, and a host of other features for free.
2. It is trivial to parse using the =read= built-in to Emacs.
   * =chronometrist-loop-file= is provided as an additional convenience, to iterate through each expression in the file.
3. It is easy to diff and version control.

*** tests
#+BEGIN_SRC emacs-lisp :load test
(defvar chronometrist-test-file
  (make-temp-file
   "chronometrist-test-" nil ".sexp"
   (with-output-to-string
     (mapcar
      (lambda (plist)
        ;; to use this, we'd have to move `chronometrist-plist-pp' before this
        ;; definition, and I'm perfectly content with where it is
        ;; right now
        (chronometrist-plist-pp plist) (princ "\n\n")
        ;; (print plist) (princ "\n")
        )
      '((:name "Programming"
               :start "2018-01-01T00:00:00+0530"
               :stop  "2018-01-01T01:00:00+0530")
        (:name "Swimming"
               :start "2018-01-01T02:00:00+0530"
               :stop  "2018-01-01T03:00:00+0530")
        (:name "Cooking"
               :start "2018-01-01T04:00:00+0530"
               :stop  "2018-01-01T05:00:00+0530")
        (:name "Guitar"
               :start "2018-01-01T06:00:00+0530"
               :stop  "2018-01-01T07:00:00+0530")
        (:name "Cycling"
               :start "2018-01-01T08:00:00+0530"
               :stop  "2018-01-01T09:00:00+0530")
        (:name "Programming"
               :start "2018-01-02T23:00:00+0530"
               :stop  "2018-01-03T01:00:00+0530")
        (:name "Cooking"
               :start "2018-01-03T23:00:00+0530"
               :stop  "2018-01-04T01:00:00+0530")
        (:name "Programming"
               :tags      (bug-hunting)
               :project   "Chronometrist"
               :component "goals"
               :start     "2020-05-09T20:03:25+0530"
               :stop      "2020-05-09T20:05:55+0530")
        (:name "Arrangement/new edition"
               :tags     (new edition)
               :song     "Songs of Travel"
               :composer "Vaughan Williams, Ralph"
               :start    "2020-05-10T00:04:14+0530"
               :stop     "2020-05-10T00:25:48+0530")
        (:name "Guitar"
               :tags  (classical warm-up)
               :start "2020-05-10T15:41:14+0530"
               :stop  "2020-05-10T15:55:42+0530")
        (:name "Guitar"
               :tags  (classical solo)
               :start "2020-05-10T16:00:00+0530"
               :stop  "2020-05-10T16:30:00+0530")
        (:name "Programming"
               :tags  (reading)
               :book  "Smalltalk-80: The Language and Its Implementation"
               :start "2020-05-10T16:33:17+0530"
               :stop  "2020-05-10T17:10:48+0530"))))))
#+END_SRC

1. [X] finding the test input file
   * =buffer-file-name= returns nil when Emacs is run in batch mode; I've tried using =(concat (or (ignore-errors (file-name-directory (buffer-file-name))) default-directory) "test.sexp")=, but that resulted in ="~/.emacs.d/test.sexp"= being used instead, for some reason.
   * maybe we can store the test file contents in a string instead, and create a temporary test file using =make-temp-file=?

Boilerplate for updating state between file operations in tests.
#+BEGIN_SRC emacs-lisp :load test
(defmacro chronometrist-tests--change-type-and-update (state)
  `(prog1 (chronometrist-file-change-type ,state)
     (setq ,state
           (list :last (chronometrist-file-hash :before-last nil)
                 :rest (chronometrist-file-hash nil :before-last t)))))
#+END_SRC
*** pretty-print-function                                 :custom:variable:
#+BEGIN_SRC emacs-lisp
(defcustom chronometrist-sexp-pretty-print-function #'chronometrist-plist-pp
  "Function used to pretty print plists in `chronometrist-file'.
Like `pp', it must accept an OBJECT and optionally a
STREAM (which is the value of `current-buffer')."
  :type 'function
  :group 'chronometrist)
#+END_SRC
*** sexp-mode                                                  :major:mode:
#+BEGIN_SRC emacs-lisp
(define-derived-mode chronometrist-sexp-mode
  ;; fundamental-mode
  emacs-lisp-mode
  "chronometrist-sexp")
#+END_SRC
*** in-file                                                         :macro:
#+BEGIN_SRC emacs-lisp
(defmacro chronometrist-sexp-in-file (file &rest body)
  "Run BODY in a buffer visiting FILE, restoring point afterwards."
  (declare (indent defun) (debug t))
  `(with-current-buffer (find-file-noselect ,file)
     (save-excursion ,@body)))
#+END_SRC
*** loop-file                                                       :macro:
#+BEGIN_SRC emacs-lisp
(defmacro chronometrist-loop-file (for expr in file &rest loop-clauses)
  "`cl-loop' LOOP-CLAUSES over s-expressions in FILE, in reverse.
VAR is bound to each s-expression."
  (declare (indent defun)
           (debug nil)
           ;; FIXME
           ;; (debug ("for" form "in" form &rest &or sexp form))
           )
  `(chronometrist-sexp-in-file ,file
     (goto-char (point-max))
     (cl-loop with ,expr
       while (and (not (bobp))
                  (backward-list)
                  (or (not (bobp))
                      (not (looking-at-p "^[[:blank:]]*;")))
                  (setq ,expr (ignore-errors (read (current-buffer))))
                  (backward-list))
       ,@loop-clauses)))
#+END_SRC
*** open-log                                                    :procedure:
#+BEGIN_SRC emacs-lisp
(defun chronometrist-sexp-open-log ()
  "Open `chronometrist-file' in another window."
  (find-file-other-window chronometrist-file)
  (goto-char (point-max)))
#+END_SRC
*** last                                                           :reader:
#+BEGIN_SRC emacs-lisp
(defun chronometrist-sexp-last ()
  "Return last s-expression from `chronometrist-file'."
  (chronometrist-sexp-in-file chronometrist-file
    (goto-char (point-max))
    (backward-list)
    (ignore-errors (read (current-buffer)))))
#+END_SRC
*** current-task                                                   :reader:
#+BEGIN_SRC emacs-lisp
(defun chronometrist-sexp-current-task ()
  "Return the name of the currently clocked-in task, or nil if not clocked in."
  (let ((last-event (chronometrist-sexp-last)))
    (if (plist-member last-event :stop)
        nil
      (plist-get last-event :name))))
#+END_SRC
*** events-populate                                                :writer:
#+BEGIN_SRC emacs-lisp
(defun chronometrist-sexp-events-populate ()
  "Populate hash table `chronometrist-events'.
The data is acquired from `chronometrist-file'.

Return final number of events read from file, or nil if there
were none."
  (chronometrist-sexp-in-file chronometrist-file
    (goto-char (point-min))
    (let ((index 0) expr pending-expr)
      (while (or pending-expr
                 (setq expr (ignore-errors (read (current-buffer)))))
        ;; find and split midnight-spanning events during deserialization itself
        (let* ((split-expr (chronometrist-events-maybe-split expr))
               (new-value  (cond (pending-expr
                                  (prog1 pending-expr
                                    (setq pending-expr nil)))
                                 (split-expr
                                  (setq pending-expr (cl-second split-expr))
                                  (cl-first split-expr))
                                 (t expr)))
               (new-value-date (--> (plist-get new-value :start)
                                    (substring it 0 10)))
               (existing-value (gethash new-value-date chronometrist-events)))
          (unless pending-expr (cl-incf index))
          (puthash new-value-date
                   (if existing-value
                       (append existing-value
                               (list new-value))
                     (list new-value))
                   chronometrist-events)))
      (unless (zerop index) index))))
#+END_SRC
*** create-file                                                    :writer:
#+BEGIN_SRC emacs-lisp
(defun chronometrist-sexp-create-file ()
  "Create `chronometrist-file' if it doesn't already exist."
  (unless (file-exists-p chronometrist-file)
    (with-current-buffer (find-file-noselect chronometrist-file)
      (goto-char (point-min))
      (insert ";;; -*- mode: chronometrist-sexp; -*-")
      (write-file chronometrist-file))))
#+END_SRC
*** new                                                            :writer:
#+BEGIN_SRC emacs-lisp
(cl-defun chronometrist-sexp-new (plist)
  "Add new PLIST at the end of `chronometrist-file'."
  (chronometrist-sexp-in-file chronometrist-file
    (goto-char (point-max))
    ;; If we're adding the first s-exp in the file, don't add a
    ;; newline before it
    (unless (bobp) (insert "\n"))
    (unless (bolp) (insert "\n"))
    (funcall chronometrist-sexp-pretty-print-function plist (current-buffer))
    (save-buffer)))
#+END_SRC
*** replace-last                                                   :writer:
#+BEGIN_SRC emacs-lisp
(defun chronometrist-sexp-replace-last (plist)
  "Replace the last s-expression in `chronometrist-file' with PLIST."
  (chronometrist-sexp-in-file chronometrist-file
    (goto-char (point-max))
    (unless (and (bobp) (bolp)) (insert "\n"))
    (backward-list 1)
    (chronometrist-sexp-delete-list)
    (funcall chronometrist-sexp-pretty-print-function plist (current-buffer))
    (save-buffer)))
#+END_SRC
*** reindent-buffer                                               :command:
#+BEGIN_SRC emacs-lisp
(defun chronometrist-sexp-reindent-buffer ()
  "Reindent the current buffer.
This is meant to be run in `chronometrist-file' when using the s-expression backend."
  (interactive)
  (let (expr)
    (goto-char (point-min))
    (while (setq expr (ignore-errors (read (current-buffer))))
      (backward-list)
      (chronometrist-sexp-delete-list)
      (when (looking-at "\n*")
        (delete-region (match-beginning 0) (match-end 0)))
      (funcall chronometrist-sexp-pretty-print-function expr (current-buffer))
      (insert "\n")
      (unless (eobp) (insert "\n")))))
#+END_SRC
*** last                                                           :reader:
#+BEGIN_SRC emacs-lisp
(defun chronometrist-last ()
  "Return the last entry from `chronometrist-file' as a plist."
  (chronometrist-sexp-last))
#+END_SRC
*** task-list                                                      :reader:
#+BEGIN_SRC emacs-lisp
(defun chronometrist-task-list ()
  "Return a list of tasks from `chronometrist-file'."
  (--> (chronometrist-loop-file for plist in chronometrist-file collect (plist-get plist :name))
       (cl-remove-duplicates it :test #'equal)
       (sort it #'string-lessp)))
#+END_SRC

#+BEGIN_SRC emacs-lisp :load test
(ert-deftest task-list ()
  (let ((task-list (chronometrist-task-list)))
    (should (listp task-list))
    (should (seq-every-p #'stringp task-list))))
#+END_SRC
*** file-state                                          :internal:variable:
:PROPERTIES:
:VALUE:    list
:END:
#+BEGIN_SRC emacs-lisp
(defvar chronometrist--file-state nil
  "List containing the state of `chronometrist-file'.
`chronometrist-refresh-file' sets this to a plist in the form

\(:last (LAST-START LAST-END) :rest (REST-START REST-END HASH))

\(see `chronometrist-file-hash')

LAST-START and LAST-END represent the start and the end of the
last s-expression.

REST-START and REST-END represent the start of the file and the
end of the second-last s-expression.")
#+END_SRC
*** file-hash                                                      :reader:
#+BEGIN_SRC emacs-lisp
(defun chronometrist-file-hash (&optional start end hash)
  "Calculate hash of `chronometrist-file' between START and END.
START can be
a number or marker,
:before-last - the position at the start of the last s-expression
nil or any other value - the value of `point-min'.

END can be
a number or marker,
:before-last - the position at the end of the second-last s-expression,
nil or any other value - the position at the end of the last s-expression.

Return (START END) if HASH is nil, else (START END HASH).

Return a list in the form (A B HASH), where A and B are markers
in `chronometrist-file' describing the region for which HASH was calculated."
  (chronometrist-sexp-in-file chronometrist-file
    (let* ((start (cond ((number-or-marker-p start) start)
                        ((eq :before-last start)
                         (goto-char (point-max))
                         (backward-list))
                        (t (point-min))))
           (end   (cond ((number-or-marker-p end) end)
                        ((eq :before-last end)
                         (goto-char (point-max))
                         (backward-list 2)
                         (forward-list))
                        (t (goto-char (point-max))
                           (backward-list)
                           (forward-list)))))
      (if hash
          (--> (buffer-substring-no-properties start end)
               (secure-hash 'sha1 it)
               (list start end it))
        (list start end)))))
#+END_SRC
**** tests
#+BEGIN_SRC emacs-lisp :load test
(ert-deftest file-hash ()
  (-let* ((chronometrist-file chronometrist-test-file)
          ((last-start last-end)
           (chronometrist-file-hash :before-last nil))
          ((rest-start rest-end rest-hash)
           (chronometrist-file-hash nil :before-last t)))
    (message "chronometrist - file-hash test - file path is %s"
             chronometrist-test-file)
    (should (= 1 rest-start))
    (should (= 1254 rest-end))
    (should (= 1256 last-start))
    (should (= 1426 last-end))))
#+END_SRC
*** read-from                                                      :reader:
#+BEGIN_SRC emacs-lisp
(defun chronometrist-read-from (position)
  (chronometrist-sexp-in-file chronometrist-file
    (goto-char (if (number-or-marker-p position)
                   position
                 (funcall position)))
    (ignore-errors (read (current-buffer)))))
#+END_SRC
*** TODO file-change-type                                          :reader:
1. [ ] add newline after last expression and save => nil
2. [ ] remove newline after last expession and save => nil

The initial idea was to use two pairs of hashes, one for the content between the start of the file up to the last expression, and the other for the last expression itself. However, in the latter case, this can cause issues -
+ the expression may shrink, and if we try to compute the hash of the previously-known region again, we will get an args-out-of-range error.
+ false negatives for whitespace/indentation differences.
Thus, we use =read= for the last expression.

Possible states
: <rest-start> <rest-end> <last-start> <last-end>
1. :append - rest same, last same, new expr after last-end
2. :modify - rest same, last not same, no expr after last-end
3. :remove - rest same, last not same, no expr after last-start
4. nil     - rest same, last same, no expr after last-end
5. t       - rest changed

#+BEGIN_SRC emacs-lisp
(defun chronometrist-file-change-type (state)
  "Determine the type of change made to `chronometrist-file'.
STATE must be a plist. (see `chronometrist--file-state')

Return
:append  if a new s-expression was added to the end,
:modify  if the last s-expression was modified,
:remove  if the last s-expression was removed,
    nil  if the contents didn't change, and
      t  for any other change."
  (-let*
      (((last-start last-end)           (plist-get state :last))
       ((rest-start rest-end rest-hash) (plist-get state :rest))
       (last-expr-file  (chronometrist-read-from last-start))
       (last-expr-ht    (chronometrist-events-last))
       (last-same-p     (equal last-expr-ht last-expr-file))
       (file-new-length (chronometrist-sexp-in-file chronometrist-file (point-max)))
       (rest-same-p     (unless (< file-new-length rest-end)
                          (--> (chronometrist-file-hash rest-start rest-end t)
                            (cl-third it)
                            (equal rest-hash it)))))
    ;; (message "chronometrist - last-start\nlast-expr-file - %S\nlast-expr-ht - %S"
    ;;          last-expr-file
    ;;          last-expr-ht)
    ;; (message "chronometrist - last-same-p - %S, rest-same-p - %S"
    ;;          last-same-p rest-same-p)
    (cond ((not rest-same-p) t)
          (last-same-p
           (when (chronometrist-read-from last-end) :append))
          ((not (chronometrist-read-from last-start))
           :remove)
          ((not (chronometrist-read-from
                 (lambda ()
                   (progn (goto-char last-start)
                          (forward-list)))))
           :modify))))
#+END_SRC
**** tests
#+BEGIN_SRC emacs-lisp :load test
(ert-deftest chronometrist-file-change-type ()
  (let* ((chronometrist-file            chronometrist-test-file)
         (test-contents    (with-current-buffer (find-file-noselect chronometrist-file)
                             (buffer-substring (point-min) (point-max))))
         (chronometrist--file-state-old chronometrist--file-state)
         (chronometrist--file-state     (list :last (chronometrist-file-hash :before-last nil)
                                  :rest (chronometrist-file-hash nil :before-last t)))
         (chronometrist-events-old      chronometrist-events))
    (chronometrist-events-populate)
    (unwind-protect
        (progn
          (should
           (eq nil (chronometrist-file-change-type chronometrist--file-state)))
          (should
           (eq :append
               (progn
                 (chronometrist-sexp-new
                  '(:name "Append Test"
                          :start "2021-02-01T13:06:46+0530"
                          :stop "2021-02-01T13:06:49+0530"))
                 (chronometrist-tests--change-type-and-update chronometrist--file-state))))
          (should
           (eq :modify
               (progn
                 (chronometrist-sexp-replace-last
                  '(:name "Modify Test"
                          :tags (some tags)
                          :start "2021-02-01T13:06:46+0530"
                          :stop "2021-02-01T13:06:49+0530"))
                 (chronometrist-tests--change-type-and-update chronometrist--file-state))))
          (should
           (eq :remove
               (progn
                 (chronometrist-sexp-in-file chronometrist-file
                   (goto-char (point-max))
                   (backward-list 1)
                   (chronometrist-sexp-delete-list 1)
                   (save-buffer))
                 (chronometrist-tests--change-type-and-update chronometrist--file-state))))
          (should
           (eq t
               (progn
                 (chronometrist-sexp-in-file chronometrist-file
                   (goto-char (point-min))
                   (chronometrist-plist-pp '(:name "Other Change Test"
                                       :start "2021-02-02T17:39:40+0530"
                                       :stop "2021-02-02T17:39:44+0530")
                               (current-buffer))
                   (save-buffer))
                 (chronometrist-tests--change-type-and-update chronometrist--file-state)))))
      (with-current-buffer (find-file-noselect chronometrist-file)
        (delete-region (point-min) (point-max))
        (insert test-contents)
        (save-buffer))
      (setq chronometrist--file-state chronometrist--file-state-old
            chronometrist-events chronometrist-events-old))))
#+END_SRC
** TODO Migration
1. [ ] Use EIEIO to make a =chronometrist-migrate= command which calls a generic function.
2. [ ] Write importer for Org time tracking.

*** table                                                        :variable:
:PROPERTIES:
:VALUE:    hash table
:END:
#+BEGIN_SRC emacs-lisp
(defvar chronometrist-migrate-table (make-hash-table))
#+END_SRC
*** EXTEND populate                                                :writer:
:PROPERTIES:
:STATE: chronometrist-migrate-table
:END:

1. [ ] support other timeclock codes - currently only "i" and "o" are supported.

#+BEGIN_SRC emacs-lisp
(defun chronometrist-migrate-populate (in-file)
  "Read data from IN-FILE to `chronometrist-migrate-table'.
IN-FILE should be a file in the format supported by timeclock.el.
See `timeclock-log-data' for a description."
  (clrhash chronometrist-migrate-table)
  (with-current-buffer (find-file-noselect in-file)
    (save-excursion
      (goto-char (point-min))
      (let ((key-counter 0))
        (while (not (eobp))
          (let* ((event-string (buffer-substring-no-properties (point-at-bol)
                                                               (point-at-eol)))
                 (event-list   (split-string event-string "[ /:]"))
                 (code         (cl-first event-list))
                 (date-time    (--> (seq-drop event-list 1)
                                    (seq-take it 6)
                                    (mapcar #'string-to-number it)
                                    (reverse it)
                                    (apply #'encode-time it)
                                    (chronometrist-format-time-iso8601 it)))
                 (project-or-comment
                  (replace-regexp-in-string
                   (rx (and (or "i" "o") " "
                            (and (= 4 digit) "/" (= 2 digit) "/" (= 2 digit) " ")
                            (and (= 2 digit) ":" (= 2 digit) ":" (= 2 digit))
                            (opt " ")))
                   ""
                   event-string)))
            (pcase code
              ("i"
               (cl-incf key-counter)
               (puthash key-counter
                        `(:name ,project-or-comment :start ,date-time)
                        chronometrist-migrate-table))
              ("o"
               (--> (gethash key-counter chronometrist-migrate-table)
                    (append it
                            `(:stop ,date-time)
                            (when (and (stringp project-or-comment)
                                       (not
                                        (string= project-or-comment "")))
                              `(:comment ,project-or-comment)))
                    (puthash key-counter it chronometrist-migrate-table)))))
          (forward-line)
          (goto-char (point-at-bol))))
      nil)))
#+END_SRC
*** timelog-file-to-sexp-file                                      :writer:
#+BEGIN_SRC emacs-lisp
(defvar timeclock-file)

(defun chronometrist-migrate-timelog-file-to-sexp-file (&optional in-file out-file)
  "Migrate your existing `timeclock-file' to the Chronometrist file format.
IN-FILE and OUT-FILE, if provided, are used as input and output
file names respectively."
  (interactive `(,(if (featurep 'timeclock)
                      (read-file-name (concat "timeclock file (default: "
                                              timeclock-file
                                              "): ")
                                      user-emacs-directory
                                      timeclock-file t)
                    (read-file-name (concat "timeclock file: ")
                                    user-emacs-directory
                                    nil t))
                 ,(read-file-name (concat "Output file (default: "
                                          (locate-user-emacs-file "chronometrist.sexp")
                                          "): ")
                                  user-emacs-directory
                                  (locate-user-emacs-file "chronometrist.sexp"))))
  (when (if (file-exists-p out-file)
            (yes-or-no-p (concat "Output file "
                                 out-file
                                 " already exists - overwrite? "))
          t)
    (let ((output (find-file-noselect out-file)))
      (with-current-buffer output
        (erase-buffer)
        (chronometrist-migrate-populate in-file)
        (maphash (lambda (_key value)
                   (chronometrist-plist-pp value output)
                   (insert "\n\n"))
                 chronometrist-migrate-table)
        (save-buffer)))))
#+END_SRC
*** check                                                          :writer:
#+BEGIN_SRC emacs-lisp
(defun chronometrist-migrate-check ()
  "Offer to import data from `timeclock-file' if `chronometrist-file' does not exist."
  (when (and (bound-and-true-p timeclock-file)
             (not (file-exists-p chronometrist-file)))
    (if (yes-or-no-p (format (concat "Chronometrist v0.3+ uses a new file format;"
                                     " import data from %s ? ")
                             timeclock-file))
        (chronometrist-migrate-timelog-file-to-sexp-file timeclock-file chronometrist-file)
      (message "You can migrate later using `chronometrist-migrate-timelog-file-to-sexp-file'."))))
#+END_SRC
** Data structures
:PROPERTIES:
:CUSTOM_ID: program-data-structures
:END:
Reading directly from the file could be difficult, especially when your most common query is "get all intervals recorded on <date>" [fn:4] - and so, we maintain the hash table =chronometrist-events=, where each key is a date in the ISO-8601 format. The plists in this hash table are free of [[#explanation-midnight-spanning-intervals][midnight-spanning intervals]], making code which consumes it easier to write.

The data from =chronometrist-events= is used by most (all?) interval-consuming functions, but is never written to the user's file itself.

[fn:4] it might be the case that the [[#program-backend][file format]] is not suited to our most frequent operation...
*** reset-state                                                   :command:
#+BEGIN_SRC emacs-lisp
(defun chronometrist-reset ()
  "Reset Chronometrist's internal state."
  (interactive)
  (chronometrist-reset-task-list)
  (chronometrist-events-populate)
  (setq chronometrist--file-state nil)
  (chronometrist-refresh))
#+END_SRC
*** chronometrist-events                                         :variable:
:PROPERTIES:
:VALUE:    hash table
:END:
#+BEGIN_SRC emacs-lisp
(defvar chronometrist-events (make-hash-table :test #'equal)
  "Each key is a date in the form (YEAR MONTH DAY).
Values are lists containing events, where each event is a list in
the form (:name \"NAME\" :tags (TAGS) <key value pairs> ...
:start TIME :stop TIME).")
#+END_SRC
*** apply-time                                                   :function:
#+BEGIN_SRC emacs-lisp
(defun chronometrist-apply-time (time timestamp)
  "Return TIMESTAMP with time modified to TIME.
TIME must be a string in the form \"HH:MM:SS\"

TIMESTAMP must be a time string in the ISO-8601 format.

Return value is a ts struct (see `ts.el')."
  (-let [(h m s) (mapcar #'string-to-number (split-string time ":"))]
    (ts-apply :hour h :minute m :second s
              (chronometrist-iso-timestamp-to-ts timestamp))))
#+END_SRC

#+BEGIN_SRC emacs-lisp :load test
(ert-deftest chronometrist-apply-time ()
  (should
   (equal (ts-format "%FT%T%z" (chronometrist-apply-time "01:02:03" "2021-02-17T01:20:18+0530"))
          "2021-02-17T01:02:03+0530")))
#+END_SRC

*** events-maybe-split                                           :function:
#+BEGIN_SRC emacs-lisp
(defun chronometrist-events-maybe-split (event)
  "Split EVENT if it spans midnight.
Return a list of two events if EVENT was split, else nil."
  (when (plist-get event :stop)
    (let ((split-time (chronometrist-midnight-spanning-p (plist-get event :start)
                                             (plist-get event :stop)
                                             chronometrist-day-start-time)))
      (when split-time
        (let ((first-start  (plist-get (cl-first  split-time) :start))
              (first-stop   (plist-get (cl-first  split-time) :stop))
              (second-start (plist-get (cl-second split-time) :start))
              (second-stop  (plist-get (cl-second split-time) :stop))
              ;; plist-put modifies lists in-place. The resulting bugs
              ;; left me puzzled for a while.
              (event-1      (cl-copy-list event))
              (event-2      (cl-copy-list event)))
          (list (-> event-1
                    (plist-put :start first-start)
                    (plist-put :stop  first-stop))
                (-> event-2
                    (plist-put :start second-start)
                    (plist-put :stop  second-stop))))))))
#+END_SRC

**** tests
#+BEGIN_SRC emacs-lisp :load test
(ert-deftest chronometrist-events-maybe-split ()
  (should
   (null (chronometrist-events-maybe-split
          '(:name  "Task"
                   :start "2021-02-17T01:33:12+0530"
                   :stop  "2021-02-17T01:56:08+0530"))))
  (should
   (equal (chronometrist-events-maybe-split
           '(:name  "Guitar"
                    :tags  (classical warm-up)
                    :start "2021-02-12T23:45:21+0530"
                    :stop  "2021-02-13T00:03:46+0530"))
          '((:name "Guitar"
                   :tags (classical warm-up)
                   :start "2021-02-12T23:45:21+0530"
                   :stop "2021-02-13T00:00:00+0530")
            (:name "Guitar"
                   :tags (classical warm-up)
                   :start "2021-02-13T00:00:00+0530"
                   :stop "2021-02-13T00:03:46+0530")))))
#+END_SRC

*** events-populate                                              :function:
#+BEGIN_SRC emacs-lisp
(defun chronometrist-events-populate ()
  "Clear hash table `chronometrist-events' (which see) and populate it.
The data is acquired from `chronometrist-file'.

Return final number of events read from file, or nil if there
were none."
  (clrhash chronometrist-events)
  (chronometrist-sexp-events-populate))
#+END_SRC
*** events-update                                                  :writer:
#+BEGIN_SRC emacs-lisp
(defun chronometrist-events-update (plist &optional replace)
  "Add PLIST to the end of `chronometrist-events'.
If REPLACE is non-nil, replace the last event with PLIST."
  (let* ((date (->> (plist-get plist :start)
                    (chronometrist-iso-timestamp-to-ts )
                    (ts-format "%F" )))
         (events-today (gethash date chronometrist-events)))
    (--> (if replace (-drop-last 1 events-today) events-today)
         (append it (list plist))
         (puthash date it chronometrist-events))))
#+END_SRC
*** last-date                                                      :reader:
#+BEGIN_SRC emacs-lisp
(defun chronometrist-events-last-date ()
  "Return an ISO-8601 date string for the latest date present in `chronometrist-events'."
  (--> (hash-table-keys chronometrist-events)
       (last it)
       (car it)))
#+END_SRC
*** events-last                                                    :reader:
#+BEGIN_SRC emacs-lisp
(defun chronometrist-events-last ()
  "Return the last plist from `chronometrist-events'."
  (--> (gethash (chronometrist-events-last-date) chronometrist-events)
       (last it)
       (car it)))
#+END_SRC
*** events-subset                                                  :reader:
:PROPERTIES:
:VALUE:    hash table
:END:
#+BEGIN_SRC emacs-lisp
(defun chronometrist-events-subset (start end)
  "Return a subset of `chronometrist-events'.
The subset will contain values between dates START and END (both
inclusive).

START and END must be ts structs (see `ts.el'). They will be
treated as though their time is 00:00:00."
  (let ((subset (make-hash-table :test #'equal))
        (start  (chronometrist-date start))
        (end    (chronometrist-date end)))
    (maphash (lambda (key value)
               (when (ts-in start end (chronometrist-iso-date-to-ts key))
                 (puthash key value subset)))
             chronometrist-events)
    subset))
#+END_SRC
*** task-events-in-day                                             :reader:
#+BEGIN_SRC emacs-lisp
(cl-defun chronometrist-task-events-in-day (task &optional (ts (ts-now)))
  "Get events for TASK on TS.
TS should be a ts struct (see `ts.el').

Returns a list of events, where each event is a property list in
the form (:name \"NAME\" :start START :stop STOP ...), where
START and STOP are ISO-8601 time strings.

This will not return correct results if TABLE contains records
which span midnights."
  (->> (gethash (ts-format "%F" ts) chronometrist-events)
       (mapcar (lambda (event)
                 (when (equal task (plist-get event :name))
                   event)))
       (seq-filter #'identity)))
#+END_SRC
*** task-time-one-day                                              :reader:
#+BEGIN_SRC emacs-lisp
(cl-defun chronometrist-task-time-one-day (task &optional (ts (ts-now)))
  "Return total time spent on TASK today or (if supplied) on timestamp TS.
The data is obtained from `chronometrist-file', via `chronometrist-events'.

TS should be a ts struct (see `ts.el').

The return value is seconds, as an integer."
  (let ((task-events (chronometrist-task-events-in-day task ts)))
    (if task-events
        (->> (chronometrist-events-to-durations task-events)
             (-reduce #'+)
             (truncate))
      ;; no events for this task on TS, i.e. no time spent
      0)))
#+END_SRC
*** active-time-one-day                                            :reader:
#+BEGIN_SRC emacs-lisp
(cl-defun chronometrist-active-time-one-day (&optional (ts (ts-now)))
  "Return the total active time on TS (if non-nil) or today.
TS must be a ts struct (see `ts.el')

Return value is seconds as an integer."
  (->> (--map (chronometrist-task-time-one-day it ts) chronometrist-task-list)
       (-reduce #'+)
       (truncate)))
#+END_SRC
*** count-active-days                                            :function:
#+BEGIN_SRC emacs-lisp
(cl-defun chronometrist-statistics-count-active-days (task &optional (table chronometrist-events))
  "Return the number of days the user spent any time on TASK.
  TABLE must be a hash table - if not supplied, `chronometrist-events' is used.

  This will not return correct results if TABLE contains records
which span midnights."
  (cl-loop for events being the hash-values of table
    count (seq-find (lambda (event)
                      (equal task (plist-get event :name)))
                    events)))
#+END_SRC
*** task-list                                                    :variable:
:PROPERTIES:
:VALUE:    list
:END:
#+BEGIN_SRC emacs-lisp
(defvar chronometrist-task-list nil
  "List of tasks in `chronometrist-file'.")
#+END_SRC
*** reset-task-list                                                :writer:
#+BEGIN_SRC emacs-lisp
(defun chronometrist-reset-task-list ()
  (setq chronometrist-task-list (chronometrist-task-list)))
#+END_SRC
*** add-to-task-list                                               :writer:
#+BEGIN_SRC emacs-lisp
(defun chronometrist-add-to-task-list (task)
  (unless (cl-member task chronometrist-task-list :test #'equal)
    (setq chronometrist-task-list
          (sort (cons task chronometrist-task-list) #'string-lessp))))
#+END_SRC
*** remove-from-task-list                                          :writer:
#+BEGIN_SRC emacs-lisp
(defun chronometrist-remove-from-task-list (task)
  "Check if we want TASK to be removed from `chronometrist-task-list', and remove it.
TASK is removed if it does not occur in `chronometrist-events',
or if it only occurs in the newest plist of the same.

Return new value of `chronometrist-task-list', or nil if
unchanged."
  (let ((ht-plist-count (cl-loop with count = 0
                          for intervals being the hash-values of chronometrist-events
                          do (cl-loop for interval in intervals
                               do (cl-incf count))
                          finally return count))
        (ht-task-first-result (cl-loop with count = 0
                                for intervals being the hash-values of chronometrist-events
                                when (cl-loop for interval in intervals
                                       do (cl-incf count)
                                       when (equal task (plist-get interval :name))
                                       return t)
                                return count)))
    (when (or (not ht-task-first-result)
              (= ht-task-first-result ht-plist-count))
      ;; The only interval for TASK is the last expression
      (setq chronometrist-task-list (remove task chronometrist-task-list)))))
#+END_SRC
** Time functions
*** iso-timestamp-to-ts                                          :function:
#+BEGIN_SRC emacs-lisp
(defun chronometrist-iso-timestamp-to-ts (timestamp)
  "Convert TIMESTAMP to a TS struct. (see `ts.el')
TIMESTAMP must be the ISO-8601 format, as handled by `parse-iso8601-time-string'."
  (-let [(second minute hour day month year dow _dst utcoff)
         (decode-time
          (parse-iso8601-time-string timestamp))]
    (ts-update
     (make-ts :hour hour :minute minute :second second
              :day day   :month month   :year year
              :dow dow   :tz-offset utcoff))))
#+END_SRC
*** iso-date-to-ts                                               :function:
#+BEGIN_SRC emacs-lisp
(defun chronometrist-iso-date-to-ts (date)
  "Return a ts struct (see `ts.el') representing DATE.
DATE should be an ISO-8601 date string (\"YYYY-MM-DD\")."
  (-let [(year month day) (mapcar #'string-to-number
                                  (split-string date "-"))]
    (ts-update
     (make-ts :hour 0 :minute 0 :second 0
              :day day :month month :year year))))
#+END_SRC
*** date                                                         :function:
#+BEGIN_SRC emacs-lisp
(cl-defun chronometrist-date (&optional (ts (ts-now)))
  "Return a ts struct representing the time 00:00:00 on today's date.
If TS is supplied, use that date instead of today.
TS should be a ts struct (see `ts.el')."
  (ts-apply :hour 0 :minute 0 :second 0 ts))
#+END_SRC
*** format-time-iso8601                                          :function:
#+BEGIN_SRC emacs-lisp
(defun chronometrist-format-time-iso8601 (&optional unix-time)
  "Return current date and time as an ISO-8601 timestamp.
Optional argument UNIX-TIME should be a time value (see
`current-time') accepted by `format-time-string'."
  (format-time-string "%FT%T%z" unix-time))

;; Note - this assumes that an event never crosses >1 day. This seems
;; sufficient for all conceivable cases.
#+END_SRC
*** FIXME midnight-spanning-p                                      :reader:
It does not matter here that the =:stop= dates in the returned plists are different from the =:start=, because =chronometrist-events-populate= uses only the date segment of the =:start= values as hash table keys. (The hash table keys form the rest of the program's notion of "days", and that of which plists belong to which day.)

#+BEGIN_SRC emacs-lisp
(defun chronometrist-midnight-spanning-p (start-time stop-time day-start-time)
  "Return non-nil if START-TIME and STOP-TIME cross a midnight.
START-TIME and STOP-TIME must be ISO-8601 timestamps.

DAY-START-TIME must be a string in the form \"HH:MM:SS\" (see
`chronometrist-day-start-time')

Return a list in the form
\((:start START-TIME
  :stop <day-start time on initial day>)
 (:start <day start time on second day>
  :stop STOP-TIME))"
  ;; FIXME - time zones are ignored; may cause issues with
  ;; time-zone-spanning events

  ;; The time on which the first provided day starts (according to `chronometrist-day-start-time')
  (let* ((start-ts        (chronometrist-iso-timestamp-to-ts start-time))
         (stop-ts         (chronometrist-iso-timestamp-to-ts stop-time))
         (first-day-start (chronometrist-apply-time day-start-time start-time))
         (next-day-start  (ts-adjust 'hour 24 first-day-start)))
    ;; Does the event stop time exceed the next day start time?
    (when (ts< next-day-start stop-ts)
      (list `(:start ,start-time
                     :stop  ,(ts-format "%FT%T%z" next-day-start))
            `(:start ,(ts-format "%FT%T%z" next-day-start)
                     :stop  ,stop-time)))))
#+END_SRC
**** tests
#+BEGIN_SRC emacs-lisp :load test
(ert-deftest chronometrist-midnight-spanning-p ()
  (should
   (null
    (chronometrist-midnight-spanning-p "2021-02-17T01:33:12+0530"
                           "2021-02-17T01:56:08+0530"
                           "00:00:00")))
  (should
   (equal
    (chronometrist-midnight-spanning-p "2021-02-19T23:45:36+0530"
                           "2021-02-20T00:18:40+0530"
                           "00:00:00")
    '((:start "2021-02-19T23:45:36+0530"
              :stop "2021-02-20T00:00:00+0530")
      (:start "2021-02-20T00:00:00+0530"
              :stop "2021-02-20T00:18:40+0530"))))
  (should
   (equal
    (chronometrist-midnight-spanning-p "2021-02-19T23:45:36+0530"
                           "2021-02-20T03:18:40+0530"
                           "01:20:30")
    '((:start "2021-02-19T23:45:36+0530"
              :stop "2021-02-20T01:20:30+0530")
      (:start "2021-02-20T01:20:30+0530"
              :stop "2021-02-20T03:18:40+0530")))))
#+END_SRC

*** seconds-to-hms                                               :function:
#+BEGIN_SRC emacs-lisp
(defun chronometrist-seconds-to-hms (seconds)
  "Convert SECONDS to a vector in the form [HOURS MINUTES SECONDS].
SECONDS must be a positive integer."
  (let* ((seconds (truncate seconds))
         (s       (% seconds 60))
         (m       (% (/ seconds 60) 60))
         (h       (/ seconds 3600)))
    (list h m s)))
#+END_SRC
*** interval                                                     :function:
#+BEGIN_SRC emacs-lisp
(defun chronometrist-interval (event)
  "Return the period of time covered by EVENT as a time value.
EVENT should be a plist (see `chronometrist-file')."
  (let ((start (plist-get event :start))
        (stop  (plist-get event :stop)))
    (time-subtract (parse-iso8601-time-string stop)
                   (parse-iso8601-time-string start))))
#+END_SRC
** Timer
Instead of the Emacs convention of pressing ~g~ to update, we keep buffers updated with a timer.

Note - sometimes, when hacking or dealing with errors, timers may result in subtle bugs which are very hard to debug. Using =chronometrist-force-restart-timer= or restarting Emacs can fix them, so try that as a first sanity check.

*** timer-object                                        :internal:variable:
#+BEGIN_SRC emacs-lisp
(defvar chronometrist--timer-object nil)
#+END_SRC
*** timer-hook                                       :hook:custom:variable:
#+BEGIN_SRC emacs-lisp
(defcustom chronometrist-timer-hook nil
  "Functions run by `chronometrist-timer'."
  :type '(repeat function))
#+END_SRC
*** FIXME timer                                                 :procedure:
1. [ ] Making this conditional upon =chronometrist-current-task= is, for some reason, currently resulting in no refresh at midnight.
#+BEGIN_SRC emacs-lisp
(defun chronometrist-timer ()
  "Refresh Chronometrist and related buffers.
Buffers will be refreshed only if they are visible and the user
is clocked in to a task."
  (let ((file-buffer (get-buffer-create (find-file-noselect chronometrist-file))))
    ;; No need to update the buffer if there is no active task, or if
    ;; the file is being edited by the user. (The file may be in an
    ;; invalid state, and reading it then may result in a read error.)
    (when (and (chronometrist-current-task)
               (not (buffer-modified-p file-buffer)))
      (when (get-buffer-window chronometrist-buffer-name)
        (chronometrist-refresh))
      (run-hooks 'chronometrist-timer-hook))))
#+END_SRC
*** stop-timer                                                    :command:
#+BEGIN_SRC emacs-lisp
(defun chronometrist-stop-timer ()
  "Stop the timer for Chronometrist buffers."
  (interactive)
  (cancel-timer chronometrist--timer-object)
  (setq chronometrist--timer-object nil))
#+END_SRC
*** maybe-start-timer                                             :command:
#+BEGIN_SRC emacs-lisp
(defun chronometrist-maybe-start-timer (&optional interactive-test)
  "Start `chronometrist-timer' if `chronometrist--timer-object' is non-nil.
INTERACTIVE-TEST is used to determine if this has been called
interactively."
  (interactive "p")
  (unless chronometrist--timer-object
    (setq chronometrist--timer-object
          (run-at-time t chronometrist-update-interval #'chronometrist-timer))
    (when interactive-test
      (message "Timer started."))
    t))
#+END_SRC
*** force-restart-timer                                           :command:
#+BEGIN_SRC emacs-lisp
(defun chronometrist-force-restart-timer ()
  "Restart the timer for Chronometrist buffers."
  (interactive)
  (when chronometrist--timer-object
    (cancel-timer chronometrist--timer-object))
  (setq chronometrist--timer-object
        (run-at-time t chronometrist-update-interval #'chronometrist-timer)))
#+END_SRC
*** change-update-interval                                        :command:
#+BEGIN_SRC emacs-lisp
(defun chronometrist-change-update-interval (arg)
  "Change the update interval for Chronometrist buffers.

ARG should be the new update interval, in seconds."
  (interactive "NEnter new interval (in seconds): ")
  (cancel-timer chronometrist--timer-object)
  (setq chronometrist-update-interval arg
        chronometrist--timer-object nil)
  (chronometrist-maybe-start-timer))
#+END_SRC
** Frontends
All four of these use [[info:elisp#Tabulated List Mode][=(info "(elisp)Tabulated List Mode")=]]. Each of them also contains a "-print-non-tabular" function, which prints the non-tabular parts of the buffer.

1. [ ] There is some duplication between the four frontend commands, e.g. all four act as toggles for their respective buffers, point preservation, etc.
*** Chronometrist
:PROPERTIES:
:CUSTOM_ID: program-frontend-chronometrist
:END:

**** TODO [33%]
1. [X] Define hooks with defcustom instead of defvar
2. [ ] Change abnormal hooks to normal hooks
3. [ ] midnight-spanning plist not displayed (may have to do with partial updates)
**** buffer-name                                         :custom:variable:
#+BEGIN_SRC emacs-lisp
(defcustom chronometrist-buffer-name "*Chronometrist*"
  "The name of the buffer created by `chronometrist'."
  :type 'string)
#+END_SRC
**** hide-cursor                                         :custom:variable:
I have not yet gotten this to work as well as I wanted.

#+BEGIN_SRC emacs-lisp
(defcustom chronometrist-hide-cursor nil
  "If non-nil, hide the cursor and only highlight the current line in the `chronometrist' buffer."
  :type 'boolean)
#+END_SRC
**** update-interval                                     :custom:variable:
#+BEGIN_SRC emacs-lisp
(defcustom chronometrist-update-interval 5
  "How often the `chronometrist' buffer should be updated, in seconds.

This is not guaranteed to be accurate - see (info \"(elisp)Timers\")."
  :type 'integer)
#+END_SRC
**** activity-indicator                                  :custom:variable:
#+BEGIN_SRC emacs-lisp
(defcustom chronometrist-activity-indicator "*"
  "How to indicate that a task is active.
Can be a string to be displayed, or a function which returns this string.
The default is \"*\""
  :type '(choice string function))
#+END_SRC
**** day-start-time                                      :custom:variable:
[[* events-maybe-split][=chronometrist-events-maybe-split=]] refers to this, but I'm not sure this has the desired effect at the moment—haven't even tried using it.
#+BEGIN_SRC emacs-lisp
(defcustom chronometrist-day-start-time "00:00:00"
  "The time at which a day is considered to start, in \"HH:MM:SS\".

The default is midnight, i.e. \"00:00:00\"."
  :type 'string)
#+END_SRC
**** point                                             :internal:variable:
#+BEGIN_SRC emacs-lisp
(defvar chronometrist--point nil)
#+END_SRC
**** open-log                                                    :command:
#+BEGIN_SRC emacs-lisp
(defun chronometrist-open-log (&optional _button)
  "Open `chronometrist-file' in another window.

Argument _BUTTON is for the purpose of using this command as a
button action."
  (interactive)
  (chronometrist-sexp-open-log))
#+END_SRC
**** create-file                                               :procedure:
#+BEGIN_SRC emacs-lisp
(defun chronometrist-common-create-file ()
  "Create `chronometrist-file' if it doesn't already exist."
  (chronometrist-sexp-create-file))
#+END_SRC
**** task-active?                                                 :reader:
#+BEGIN_SRC emacs-lisp
(defun chronometrist-task-active? (task)
  "Return t if TASK is currently clocked in, else nil."
  (equal (chronometrist-current-task) task))
#+END_SRC
**** activity-indicator                                        :procedure:
#+BEGIN_SRC emacs-lisp
(defun chronometrist-activity-indicator ()
  "Return a string to indicate that a task is active.
See custom variable `chronometrist-activity-indicator'."
  (if (functionp chronometrist-activity-indicator)
      (funcall chronometrist-activity-indicator)
    chronometrist-activity-indicator))
#+END_SRC
**** run-transformers                                           :function:
Used by [[* row-transformers][=chronometrist-row-transformers=]] and [[* schema-transformers][=chronometrist-schema-transformers=]] to remove the need for Chronometrist to know about extensions like =chronometrist-goal=.
#+BEGIN_SRC emacs-lisp
(defun chronometrist-run-transformers (transformers arg)
  "Run TRANSFORMERS with ARG.
TRANSFORMERS should be a list of functions (F₁ ... Fₙ), each of
which should accept a single argument.

Call F₁ with ARG, with each following function being called with
the return value of the previous function.

Return the value returned by Fₙ."
  (if transformers
      (dolist (fn transformers arg)
        (setq arg (funcall fn arg)))
    arg))
#+END_SRC
**** TODO schema                                         :custom:variable:
1. Define custom =:type=

#+BEGIN_SRC emacs-lisp
(defcustom chronometrist-schema
  '[("#" 3 t) ("Task" 25 t) ("Time" 10 t) ("Active" 10 t)]
  "Vector specifying schema of `chronometrist' buffer.
See `tabulated-list-format'.")
#+END_SRC
**** rows                                                      :procedure:
#+BEGIN_SRC emacs-lisp
(defun chronometrist-rows ()
  "Return rows to be displayed in the buffer created by `chronometrist', in the format specified by `tabulated-list-entries'."
  (cl-loop with index = 1
    for task in (-sort #'string-lessp chronometrist-task-list) collect
    (let* ((index       (number-to-string index))
           (task-button `(,task action chronometrist-toggle-task-button
                                follow-link t))
           (task-time   (chronometrist-format-duration (chronometrist-task-time-one-day task)))
           (indicator   (if (chronometrist-task-active? task)
                            (chronometrist-activity-indicator) "")))
      (--> (vector index task-button task-time indicator)
        (list task it)
        (chronometrist-run-transformers chronometrist-row-transformers it)))
    do (cl-incf index)))
#+END_SRC
**** task-at-point                                             :procedure:
#+BEGIN_SRC emacs-lisp
(defun chronometrist-task-at-point ()
  "Return the task at point in the `chronometrist' buffer, or nil if there is no task at point."
  (save-excursion
    (beginning-of-line)
    (when (re-search-forward "[0-9]+ +" nil t)
      (get-text-property (point) 'tabulated-list-id))))
#+END_SRC
**** goto-last-task                                            :procedure:
#+BEGIN_SRC emacs-lisp
(defun chronometrist-goto-last-task ()
  "In the `chronometrist' buffer, move point to the line containing the last active task."
  (goto-char (point-min))
  (re-search-forward (plist-get (chronometrist-last) :name) nil t)
  (beginning-of-line))
#+END_SRC
**** print-keybind                                             :procedure:
#+BEGIN_SRC emacs-lisp
(defun chronometrist-print-keybind (command &optional description firstonly)
  "Insert the keybindings for COMMAND.
If DESCRIPTION is non-nil, insert that too.
If FIRSTONLY is non-nil, return only the first keybinding found."
  (insert
   (format "\n% 18s - %s"
           (chronometrist-format-keybinds command chronometrist-mode-map firstonly)
           (if description description ""))))
#+END_SRC
**** CLEANUP print-non-tabular                                 :procedure:
#+BEGIN_SRC emacs-lisp
(defun chronometrist-print-non-tabular ()
  "Print the non-tabular part of the buffer in `chronometrist'."
  (with-current-buffer chronometrist-buffer-name
    (let ((inhibit-read-only t)
          (w "\n    ")
          ;; (keybind-start-new (chronometrist-format-keybinds 'chronometrist-add-new-task chronometrist-mode-map))
          (keybind-toggle    (chronometrist-format-keybinds 'chronometrist-toggle-task chronometrist-mode-map t)))
      (goto-char (point-max))
      (--> (chronometrist-active-time-one-day)
           (chronometrist-format-duration it)
           (format "%s%- 26s%s" w "Total" it)
           (insert it))
      (insert "\n")
      (insert w (format "% 17s" "Keys") w (format "% 17s" "----"))
      (chronometrist-print-keybind 'chronometrist-add-new-task)
      (insert-text-button "start a new task" 'action #'chronometrist-add-new-task-button 'follow-link t)
      (chronometrist-print-keybind 'chronometrist-toggle-task "toggle task at point")
      (chronometrist-print-keybind 'chronometrist-toggle-task-no-hooks "toggle without running hooks")
      (insert "\n " (format "%s %s - %s" "<numeric argument N>" keybind-toggle "toggle <N>th task"))
      (chronometrist-print-keybind 'chronometrist-report)
      (insert-text-button "see weekly report" 'action #'chronometrist-report 'follow-link t)
      (chronometrist-print-keybind 'chronometrist-open-log)
      (insert-text-button "view/edit log file" 'action #'chronometrist-open-log 'follow-link t)
      (insert "\n"))))
#+END_SRC
**** goto-nth-task                                             :procedure:
#+BEGIN_SRC emacs-lisp
(defun chronometrist-goto-nth-task (n)
  "Move point to the line containing the Nth task.
Return the task at point, or nil if there is no corresponding
task. N must be a positive integer."
  (goto-char (point-min))
  (when (re-search-forward (format "^%d" n) nil t)
    (beginning-of-line)
    (chronometrist-task-at-point)))
#+END_SRC
**** refresh                                                   :procedure:
#+BEGIN_SRC emacs-lisp
(defun chronometrist-refresh (&optional _ignore-auto _noconfirm)
  "Refresh the `chronometrist' buffer, without re-reading `chronometrist-file'.
The optional arguments _IGNORE-AUTO and _NOCONFIRM are ignored,
and are present solely for the sake of using this function as a
value of `revert-buffer-function'."
  (let* ((window (get-buffer-window chronometrist-buffer-name t))
         (point  (window-point window)))
    (when window
      (with-current-buffer chronometrist-buffer-name
        (tabulated-list-print t nil)
        (chronometrist-print-non-tabular)
        (chronometrist-maybe-start-timer)
        (set-window-point window point)))))
#+END_SRC
**** refresh-file                                                 :writer:
=chronometrist-file-change-type= must be run /before/ we update =chronometrist--file-state= (the latter represents the old state of the file, which =chronometrist-file-change-type= compares with the newer current state).

#+BEGIN_SRC emacs-lisp
(defun chronometrist-refresh-file (fs-event)
  "Procedure run when `chronometrist-file' changes.
Re-read `chronometrist-file', update `chronometrist-events', and
refresh the `chronometrist' buffer."
  (run-hooks 'chronometrist-file-change-hook)
  ;; (message "chronometrist - file %s" fs-event)
  (-let* (((descriptor action file ...) fs-event)
          (change      (when chronometrist--file-state
                         (chronometrist-file-change-type chronometrist--file-state)))
          (reset-watch (or (eq action 'deleted) (eq action 'renamed))))
    ;; (message "chronometrist - file change type is %s" change)
    ;; If only the last plist was changed, update `chronometrist-events' and
    ;; `chronometrist-task-list', otherwise clear and repopulate
    ;; `chronometrist-events'.
    (cond ((or reset-watch
               (not chronometrist--file-state) ;; why?
               (eq change t))
           ;; Don't keep a watch for a nonexistent file.
           (when reset-watch
             (file-notify-rm-watch chronometrist--fs-watch)
             (setq chronometrist--fs-watch nil chronometrist--file-state nil))
           (chronometrist-events-populate)
           (chronometrist-reset-task-list))
          (chronometrist--file-state
           (-let* (((&plist :name old-task)  (chronometrist-events-last))
                   ((&plist :name new-task)  (chronometrist-sexp-last)))
             (pcase change
               (:append ;; a new plist was added at the end of the file
                (chronometrist-events-update (chronometrist-sexp-last))
                (chronometrist-add-to-task-list new-task))
               (:modify ;; the last plist in the file was changed
                (chronometrist-events-update (chronometrist-sexp-last) t)
                (chronometrist-remove-from-task-list old-task)
                (chronometrist-add-to-task-list new-task))
               (:remove ;; the last plist in the file was removed
                (let ((date (chronometrist-events-last-date)))
                   ;; `chronometrist-remove-from-task-list' checks `chronometrist-events' to
                   ;; determine if `chronometrist-task-list' is to be updated.
                   ;; Thus, the update of the latter must occur before
                   ;; the update of the former.
                  (chronometrist-remove-from-task-list old-task)
                  (--> (gethash date chronometrist-events)
                    (-drop-last 1 it)
                    (puthash date it chronometrist-events))))
               ((pred null) nil)))))
    (setq chronometrist--file-state
          (list :last (chronometrist-file-hash :before-last nil)
                :rest (chronometrist-file-hash nil :before-last t)))
    ;; REVIEW - can we move most/all of this to the `chronometrist-file-change-hook'?
    (chronometrist-refresh)))
#+END_SRC
**** query-stop                                                :procedure:
#+BEGIN_SRC emacs-lisp
(defun chronometrist-query-stop ()
  "Ask the user if they would like to clock out."
  (let ((task (chronometrist-current-task)))
    (and task
         (yes-or-no-p (format "Stop tracking time for %s? " task))
         (chronometrist-out))
    t))
#+END_SRC
**** chronometrist-in                                            :command:
#+BEGIN_SRC emacs-lisp
(defun chronometrist-in (task &optional _prefix)
  "Clock in to TASK; record current time in `chronometrist-file'.
TASK is the name of the task, a string. PREFIX is ignored."
  (interactive "P")
  (let ((plist `(:name ,task :start ,(chronometrist-format-time-iso8601))))
    (chronometrist-sexp-new plist)
    (chronometrist-refresh)))
#+END_SRC
**** chronometrist-out                                           :command:
#+BEGIN_SRC emacs-lisp
(defun chronometrist-out (&optional _prefix)
  "Record current moment as stop time to last s-exp in `chronometrist-file'.
PREFIX is ignored."
  (interactive "P")
  (let ((plist (plist-put (chronometrist-last) :stop (chronometrist-format-time-iso8601))))
    (chronometrist-sexp-replace-last plist)))
#+END_SRC
**** chronometrist-mode-hook                                 :hook:normal:
#+BEGIN_SRC emacs-lisp
(defvar chronometrist-mode-hook nil
  "Normal hook run at the very end of `chronometrist-mode'.")
#+END_SRC
**** schema-transformers                              :extension:variable:
#+BEGIN_SRC emacs-lisp
(defvar chronometrist-schema-transformers nil
  "List of functions to transform `chronometrist-schema'.
This is called with `chronometrist-run-transformers' in `chronometrist-mode', which see.

Extensions using `chronometrist-schema-transformers' to
increase the number of columns will also need to modify the value
of `tabulated-list-entries' by using
`chronometrist-row-transformers'.")
#+END_SRC
**** row-transformers                                 :extension:variable:
#+BEGIN_SRC emacs-lisp
(defvar chronometrist-row-transformers nil
  "List of functions to transform each row of `tabulated-list-entries'.
This is called with `chronometrist-run-transformers' in `chronometrist-rows', which see.

Extensions using `chronometrist-row-transformers' to increase
the number of columns will also need to modify the value of
`tabulated-list-format' by using
`chronometrist-schema-transformers'.")
#+END_SRC
**** before-in-functions                                   :hook:abnormal:
#+BEGIN_SRC emacs-lisp
(defcustom chronometrist-before-in-functions nil
  "Functions to run before a task is clocked in.
Each function in this hook must accept a single argument, which
is the name of the task to be clocked-in.

The commands `chronometrist-toggle-task-button',
`chronometrist-add-new-task-button', `chronometrist-toggle-task',
and `chronometrist-add-new-task' will run this hook."
  :type '(repeat function))
#+END_SRC
**** after-in-functions                                    :hook:abnormal:
#+BEGIN_SRC emacs-lisp
(defcustom chronometrist-after-in-functions nil
  "Functions to run after a task is clocked in.
Each function in this hook must accept a single argument, which
is the name of the task to be clocked-in.

The commands `chronometrist-toggle-task-button',
`chronometrist-add-new-task-button', `chronometrist-toggle-task',
and `chronometrist-add-new-task' will run this hook."
  :type '(repeat function))
#+END_SRC
**** before-out-functions                                  :hook:abnormal:
#+BEGIN_SRC emacs-lisp
(defcustom chronometrist-before-out-functions nil
  "Functions to run before a task is clocked out.
Each function in this hook must accept a single argument, which
is the name of the task to be clocked out of.

The task will be stopped only if all functions in this list
return a non-nil value."
  :type '(repeat function))
#+END_SRC
**** after-out-functions                                   :hook:abnormal:
#+BEGIN_SRC emacs-lisp
(defcustom chronometrist-after-out-functions nil
  "Functions to run after a task is clocked out.
Each function in this hook must accept a single argument, which
is the name of the task to be clocked out of."
  :type '(repeat function))
#+END_SRC
**** file-change-hook                                        :hook:normal:
#+BEGIN_SRC emacs-lisp
(defcustom chronometrist-file-change-hook nil
  "Functions to be run after `chronometrist-file' is changed on disk."
  :type '(repeat function))
#+END_SRC
**** run-functions-and-clock-in                                   :writer:
#+BEGIN_SRC emacs-lisp
(defun chronometrist-run-functions-and-clock-in (task)
  "Run hooks and clock in to TASK."
  (run-hook-with-args 'chronometrist-before-in-functions task)
  (chronometrist-in task)
  (run-hook-with-args 'chronometrist-after-in-functions task))
#+END_SRC
**** run-functions-and-clock-out                                  :writer:
#+BEGIN_SRC emacs-lisp
(defun chronometrist-run-functions-and-clock-out (task)
  "Run hooks and clock out of TASK."
  (when (run-hook-with-args-until-failure 'chronometrist-before-out-functions task)
    (chronometrist-out)
    (run-hook-with-args 'chronometrist-after-out-functions task)))
#+END_SRC
**** chronometrist-mode-map                                       :keymap:
#+BEGIN_SRC emacs-lisp
(defvar chronometrist-mode-map
  (let ((map (make-sparse-keymap)))
    (define-key map (kbd "RET")   #'chronometrist-toggle-task)
    (define-key map (kbd "M-RET") #'chronometrist-toggle-task-no-hooks)
    (define-key map (kbd "l")     #'chronometrist-open-log)
    (define-key map (kbd "r")     #'chronometrist-report)
    (define-key map [mouse-1]     #'chronometrist-toggle-task)
    (define-key map [mouse-3]     #'chronometrist-toggle-task-no-hooks)
    (define-key map (kbd "a")     #'chronometrist-add-new-task)
    map)
  "Keymap used by `chronometrist-mode'.")
#+END_SRC
**** chronometrist-mode                                       :major:mode:
#+BEGIN_SRC emacs-lisp
(define-derived-mode chronometrist-mode tabulated-list-mode "Chronometrist"
  "Major mode for `chronometrist'."
  (make-local-variable 'tabulated-list-format)
  (--> (chronometrist-run-transformers chronometrist-schema-transformers chronometrist-schema)
    (setq tabulated-list-format it))
  (make-local-variable 'tabulated-list-entries)
  (setq tabulated-list-entries 'chronometrist-rows)
  (make-local-variable 'tabulated-list-sort-key)
  (setq tabulated-list-sort-key '("Task" . nil))
  (tabulated-list-init-header)
  (setq revert-buffer-function #'chronometrist-refresh)
  (run-hooks 'chronometrist-mode-hook))
#+END_SRC
**** toggle-task-button                                           :writer:
#+BEGIN_SRC emacs-lisp
(defun chronometrist-toggle-task-button (_button)
  "Button action to toggle a task.
Argument _BUTTON is for the purpose of using this as a button
action, and is ignored."
  (when current-prefix-arg
    (chronometrist-goto-nth-task (prefix-numeric-value current-prefix-arg)))
  (let ((current  (chronometrist-current-task))
        (at-point (chronometrist-task-at-point)))
    ;; clocked in + point on current    = clock out
    ;; clocked in + point on some other task = clock out, clock in to task
    ;; clocked out = clock in
    (when current
      (chronometrist-run-functions-and-clock-out current))
    (unless (equal at-point current)
      (chronometrist-run-functions-and-clock-in at-point))))
#+END_SRC
**** add-new-task-button                                          :writer:
#+BEGIN_SRC emacs-lisp
(defun chronometrist-add-new-task-button (_button)
  "Button action to add a new task.
Argument _BUTTON is for the purpose of using this as a button
action, and is ignored."
  (let ((current (chronometrist-current-task)))
    (when current
      (chronometrist-run-functions-and-clock-out current))
    (let ((task (read-from-minibuffer "New task name: " nil nil nil nil nil t)))
      (chronometrist-run-functions-and-clock-in task))))
#+END_SRC
**** toggle-task                                                 :command:
#+BEGIN_SRC emacs-lisp
;; TODO - if clocked in and point not on a task, just clock out
(defun chronometrist-toggle-task (&optional prefix inhibit-hooks)
  "Start or stop the task at point.

If there is no task at point, do nothing.

With numeric prefix argument PREFIX, toggle the Nth task in
the buffer. If there is no corresponding task, do nothing.

If INHIBIT-HOOKS is non-nil, the hooks
`chronometrist-before-in-functions',
`chronometrist-after-in-functions',
`chronometrist-before-out-functions', and
`chronometrist-after-out-functions' will not be run."
  (interactive "P")
  (let* ((empty-file   (chronometrist-common-file-empty-p chronometrist-file))
         (nth          (when prefix (chronometrist-goto-nth-task prefix)))
         (at-point     (chronometrist-task-at-point))
         (target       (or nth at-point))
         (current      (chronometrist-current-task))
         (in-function  (if inhibit-hooks
                           #'chronometrist-in
                         #'chronometrist-run-functions-and-clock-in))
         (out-function (if inhibit-hooks
                           #'chronometrist-out
                         #'chronometrist-run-functions-and-clock-out)))
    ;; do not run hooks - chronometrist-add-new-task will do it
    (cond (empty-file (chronometrist-add-new-task))
          ;; What should we do if the user provides an invalid
          ;; argument? Currently - nothing.
          ((and prefix (not nth)))
          (target ;; do nothing if there's no task at point
           ;; clocked in + target is current = clock out
           ;; clocked in + target is some other task = clock out, clock in to task
           ;; clocked out = clock in
           (when current
             (funcall out-function current))
           (unless (equal target current)
             (funcall in-function target))))))
#+END_SRC
**** toggle-task-no-hooks                                        :command:
#+BEGIN_SRC emacs-lisp
(defun chronometrist-toggle-task-no-hooks (&optional prefix)
  "Like `chronometrist-toggle-task', but don't run hooks.

With numeric prefix argument PREFIX, toggle the Nth task. If there
is no corresponding task, do nothing."
  (interactive "P")
  (chronometrist-toggle-task prefix t))
#+END_SRC
**** add-new-task                                                :command:
#+BEGIN_SRC emacs-lisp
(defun chronometrist-add-new-task ()
  "Add a new task."
  (interactive)
  (chronometrist-add-new-task-button nil))
#+END_SRC
**** chronometrist                                               :command:
#+BEGIN_SRC emacs-lisp
;;;###autoload
(defun chronometrist (&optional arg)
  "Display the user's tasks and the time spent on them today.

Based on their timelog file `chronometrist-file'. This is the
'listing command' for `chronometrist-mode'.

If numeric argument ARG is 1, run `chronometrist-report'.
If numeric argument ARG is 2, run `chronometrist-statistics'."
  (interactive "P")
  (chronometrist-migrate-check)
  (let ((buffer (get-buffer-create chronometrist-buffer-name))
        (w      (save-excursion
                  (get-buffer-window chronometrist-buffer-name t))))
    (cond
     (arg (cl-case arg
            (1 (chronometrist-report))
            (2 (chronometrist-statistics))))
     (w (with-current-buffer buffer
          (setq chronometrist--point (point))
          (kill-buffer chronometrist-buffer-name)))
     (t (with-current-buffer buffer
          (cond ((or (not (file-exists-p chronometrist-file))
                     (chronometrist-common-file-empty-p chronometrist-file))
                 ;; first run
                 (chronometrist-common-create-file)
                 (let ((inhibit-read-only t))
                   (erase-buffer)
                   (insert "Welcome to Chronometrist! Hit RET to ")
                   (insert-text-button "start a new task."
                                       'action #'chronometrist-add-new-task-button
                                       'follow-link t)
                   (chronometrist-mode)
                   (switch-to-buffer buffer)))
                (t (chronometrist-mode)
                   (when chronometrist-hide-cursor
                     (make-local-variable 'cursor-type)
                     (setq cursor-type nil)
                     (hl-line-mode))
                   (switch-to-buffer buffer)
                   (if (hash-table-keys chronometrist-events)
                       (chronometrist-refresh)
                     (chronometrist-refresh-file nil))
                   (if chronometrist--point
                       (goto-char chronometrist--point)
                     (chronometrist-goto-last-task))))
          (unless chronometrist--fs-watch
            (setq chronometrist--fs-watch
                  (file-notify-add-watch chronometrist-file '(change) #'chronometrist-refresh-file))))))))
#+END_SRC
*** Report
**** TODO [0%]
1. [ ] preserve point when clicking buttons
**** report                                                 :custom:group:
#+BEGIN_SRC emacs-lisp
(defgroup chronometrist-report nil
  "Weekly report for the `chronometrist' time tracker."
  :group 'chronometrist)
#+END_SRC
**** buffer-name                                         :custom:variable:
#+BEGIN_SRC emacs-lisp
(defcustom chronometrist-report-buffer-name "*Chronometrist-Report*"
  "The name of the buffer created by `chronometrist-report'."
  :type 'string)
#+END_SRC
**** ui-date                                           :internal:variable:
#+BEGIN_SRC emacs-lisp
(defvar chronometrist-report--ui-date nil
  "The first date of the week displayed by `chronometrist-report'.
A value of nil means the current week. Otherwise, it must be a
date in the form \"YYYY-MM-DD\".")
#+END_SRC
**** ui-week-dates                                     :internal:variable:
#+BEGIN_SRC emacs-lisp
(defvar chronometrist-report--ui-week-dates nil
  "List of dates currently displayed by `chronometrist-report'.
Each date is a list containing calendrical information (see (info \"(elisp)Time Conversion\"))")
#+END_SRC
**** point                                             :internal:variable:
#+BEGIN_SRC emacs-lisp
(defvar chronometrist-report--point nil)
#+END_SRC
**** date-to-dates-in-week                                      :function:
#+BEGIN_SRC emacs-lisp
(defun chronometrist-report-date-to-dates-in-week (first-date-in-week)
  "Return a list of dates in a week, starting from FIRST-DATE-IN-WEEK.
Each date is a ts struct (see `ts.el').

FIRST-DATE-IN-WEEK must be a ts struct representing the first date."
  (cl-loop for i from 0 to 6 collect
           (ts-adjust 'day i first-date-in-week)))
#+END_SRC
**** date-to-week-dates                                         :function:
#+BEGIN_SRC emacs-lisp
(defun chronometrist-report-date-to-week-dates ()
  "Return dates in week as a list.
Each element is a ts struct (see `ts.el').

The first date is the first occurrence of
`chronometrist-week-start-day' before the date specified in
`chronometrist-report--ui-date' (if non-nil) or the current date."
  (->> (or chronometrist-report--ui-date (chronometrist-date))
       (chronometrist-previous-week-start)
       (chronometrist-report-date-to-dates-in-week)))
#+END_SRC
**** rows                                                      :procedure:
#+BEGIN_SRC emacs-lisp
(defun chronometrist-report-rows ()
  "Return rows to be displayed in the `chronometrist-report' buffer."
  (cl-loop
    ;; `chronometrist-report-date-to-week-dates' uses today if chronometrist-report--ui-date is nil
    with week-dates = (setq chronometrist-report--ui-week-dates
                            (chronometrist-report-date-to-week-dates))
    for task in chronometrist-task-list collect
    (let* ((durations        (--map (chronometrist-task-time-one-day task (chronometrist-date it))
                                    week-dates))
           (duration-strings (mapcar #'chronometrist-format-duration durations))
           (total-duration   (->> (-reduce #'+ durations)
                                  (chronometrist-format-duration)
                                  (vector))))
      (list task
            (vconcat
             (vector task)
             duration-strings ;; vconcat converts lists to vectors
             total-duration)))))
#+END_SRC
**** print-keybind                                             :procedure:
#+BEGIN_SRC emacs-lisp
(defun chronometrist-report-print-keybind (command &optional description firstonly)
  "Insert one or more keybindings for COMMAND into the current buffer.
DESCRIPTION is a description of the command.

If FIRSTONLY is non-nil, insert only the first keybinding found."
  (insert "\n    "
          (chronometrist-format-keybinds command firstonly)
          " - "
          (if description description "")))
#+END_SRC
**** CLEANUP print-non-tabular                                 :procedure:
#+BEGIN_SRC emacs-lisp
(defun chronometrist-report-print-non-tabular ()
  "Print the non-tabular part of the buffer in `chronometrist-report'."
  (let ((inhibit-read-only t)
        (w                 "\n    ")
        (total-time-daily  (->> (mapcar #'chronometrist-date chronometrist-report--ui-week-dates)
                                (mapcar #'chronometrist-active-time-one-day))))
    (goto-char (point-min))
    (insert (make-string 25 ?\s))
    (insert (mapconcat (lambda (ts)
                         (ts-format "%F" ts))
                       (chronometrist-report-date-to-week-dates)
                       " "))
    (insert "\n")
    (goto-char (point-max))
    (insert w (format "%- 21s" "Total"))
    (->> (mapcar #'chronometrist-format-duration total-time-daily)
         (--map (format "% 9s  " it))
         (apply #'insert))
    (->> (-reduce #'+ total-time-daily)
         (chronometrist-format-duration)
         (format "% 13s")
         (insert))
    (insert "\n" w)
    (insert-text-button "<<" 'action #'chronometrist-report-previous-week 'follow-link t)
    (insert (format "% 4s" " "))
    (insert-text-button ">>" 'action #'chronometrist-report-next-week 'follow-link t)
    (insert "\n")
    (chronometrist-report-print-keybind 'chronometrist-report-previous-week)
    (insert-text-button "previous week" 'action #'chronometrist-report-previous-week 'follow-link t)
    (chronometrist-report-print-keybind 'chronometrist-report-next-week)
    (insert-text-button "next week" 'action #'chronometrist-report-next-week 'follow-link t)
    (chronometrist-report-print-keybind 'chronometrist-open-log)
    (insert-text-button "open log file" 'action #'chronometrist-open-log 'follow-link t)))
#+END_SRC
**** REVIEW refresh                                            :procedure:
Merge this into `chronometrist-refresh-file', while moving the -refresh call to the call site?

#+BEGIN_SRC emacs-lisp
(defun chronometrist-report-refresh (&optional _ignore-auto _noconfirm)
  "Refresh the `chronometrist-report' buffer, without re-reading `chronometrist-file'."
  (let* ((w (get-buffer-window chronometrist-report-buffer-name t))
         (p (point)))
    (with-current-buffer chronometrist-report-buffer-name
      (tabulated-list-print t nil)
      (chronometrist-report-print-non-tabular)
      (chronometrist-maybe-start-timer)
      (set-window-point w p))))
#+END_SRC
**** refresh-file                                                 :writer:
#+BEGIN_SRC emacs-lisp
(defun chronometrist-report-refresh-file (_fs-event)
  "Re-read `chronometrist-file' and refresh the `chronometrist-report' buffer.
Argument _FS-EVENT is ignored."
  (chronometrist-events-populate)
  (chronometrist-report-refresh))
#+END_SRC
**** report-mode-map                                              :keymap:
#+BEGIN_SRC emacs-lisp
(defvar chronometrist-report-mode-map
  (let ((map (make-sparse-keymap)))
    (define-key map (kbd "l") #'chronometrist-open-log)
    (define-key map (kbd "b") #'chronometrist-report-previous-week)
    (define-key map (kbd "f") #'chronometrist-report-next-week)
    ;; Works when number of tasks < screen length; after that, you
    ;; probably expect mousewheel to scroll up/down, and
    ;; alt-mousewheel or something for next/previous week. For now,
    ;; I'm assuming most people won't have all that many tasks - I've
    ;; been using it for ~2 months and have 18 tasks, which are
    ;; still just half the screen on my 15" laptop. Let's see what
    ;; people say.
    (define-key map [mouse-4] #'chronometrist-report-next-week)
    (define-key map [mouse-5] #'chronometrist-report-previous-week)
    map)
  "Keymap used by `chronometrist-report-mode'.")
#+END_SRC
**** report-mode                                              :major:mode:
#+BEGIN_SRC emacs-lisp
(define-derived-mode chronometrist-report-mode tabulated-list-mode "Chronometrist-Report"
  "Major mode for `chronometrist-report'."
  (make-local-variable 'tabulated-list-format)
  (setq tabulated-list-format [("Task"   25 t)
                               ("Sunday"    10 t)
                               ("Monday"    10 t)
                               ("Tuesday"   10 t)
                               ("Wednesday" 10 t)
                               ("Thursday"  10 t)
                               ("Friday"    10 t)
                               ("Saturday"  10 t :pad-right 5)
                               ("Total"     12 t)])
  (make-local-variable 'tabulated-list-entries)
  (setq tabulated-list-entries 'chronometrist-report-rows)
  (make-local-variable 'tabulated-list-sort-key)
  (setq tabulated-list-sort-key '("Task" . nil))
  (tabulated-list-init-header)
  (chronometrist-maybe-start-timer)
  (add-hook 'chronometrist-timer-hook
            (lambda ()
              (when (get-buffer-window chronometrist-report-buffer-name)
                (chronometrist-report-refresh))))
  (setq revert-buffer-function #'chronometrist-report-refresh)
  (unless chronometrist--fs-watch
    (setq chronometrist--fs-watch
          (file-notify-add-watch chronometrist-file
                                 '(change)
                                 #'chronometrist-refresh-file))))
#+END_SRC
**** chronometrist-report                                        :command:
#+BEGIN_SRC emacs-lisp
;;;###autoload
(defun chronometrist-report (&optional keep-date)
  "Display a weekly report of the data in `chronometrist-file'.

 This is the 'listing command' for ‘chronometrist-report-mode’.

If a buffer called `chronometrist-report-buffer-name' already
exists and is visible, kill the buffer.

If KEEP-DATE is nil (the default when not supplied), set
`chronometrist-report--ui-date' to nil and display data from the
current week. Otherwise, display data from the week specified by
`chronometrist-report--ui-date'."
  (interactive)
  (chronometrist-migrate-check)
  (let ((buffer (get-buffer-create chronometrist-report-buffer-name)))
    (with-current-buffer buffer
      (cond ((and (get-buffer-window chronometrist-report-buffer-name)
                  (not keep-date))
             (setq chronometrist-report--point (point))
             (kill-buffer buffer))
            (t (unless keep-date
                 (setq chronometrist-report--ui-date nil))
               (chronometrist-common-create-file)
               (chronometrist-report-mode)
               (switch-to-buffer buffer)
               (chronometrist-report-refresh-file nil)
               (goto-char (or chronometrist-report--point 1)))))))
#+END_SRC
**** report-previous-week                                        :command:
#+BEGIN_SRC emacs-lisp
(defun chronometrist-report-previous-week (arg)
  "View the previous week's report.
With prefix argument ARG, move back ARG weeks."
  (interactive "P")
  (let ((arg (if (and arg (numberp arg))
                 (abs arg)
               1)))
    (setq chronometrist-report--ui-date
          (ts-adjust 'day (- (* arg 7))
                     (if chronometrist-report--ui-date
                         chronometrist-report--ui-date
                       (ts-now)))))
  (setq chronometrist-report--point (point))
  (kill-buffer)
  (chronometrist-report t))
#+END_SRC
**** report-next-week                                            :command:
#+BEGIN_SRC emacs-lisp
(defun chronometrist-report-next-week (arg)
  "View the next week's report.
With prefix argument ARG, move forward ARG weeks."
  (interactive "P")
  (let ((arg (if (and arg (numberp arg))
                 (abs arg)
               1)))
    (setq chronometrist-report--ui-date
          (ts-adjust 'day (* arg 7)
                     (if chronometrist-report--ui-date
                         chronometrist-report--ui-date
                       (ts-now))))
    (setq chronometrist-report--point (point))
    (kill-buffer)
    (chronometrist-report t)))
#+END_SRC
*** Statistics
**** statistics                                             :custom:group:
#+BEGIN_SRC emacs-lisp
(defgroup chronometrist-statistics nil
  "Statistics buffer for the `chronometrist' time tracker."
  :group 'chronometrist)
#+END_SRC
**** buffer-name                                         :custom:variable:
#+BEGIN_SRC emacs-lisp
(defcustom chronometrist-statistics-buffer-name "*Chronometrist-Statistics*"
  "The name of the buffer created by `chronometrist-statistics'."
  :type 'string)
#+END_SRC
**** ui-state                                          :internal:variable:
#+BEGIN_SRC emacs-lisp
(defvar chronometrist-statistics--ui-state nil
  "Stores the display state for `chronometrist-statistics'.

This must be a plist in the form (:MODE :START :END).

:MODE is either 'week, 'month, 'year, 'full, or 'custom.

'week, 'month, and 'year mean display statistics
weekly/monthly/yearly respectively.

'full means display statistics from the beginning to the end of
the `chronometrist-file'.

'custom means display statistics from an arbitrary date range.

:START and :END are the start and end of the date range to be
displayed. They must be ts structs (see `ts.el').")
#+END_SRC
**** point                                             :internal:variable:
#+BEGIN_SRC emacs-lisp
(defvar chronometrist-statistics--point nil)
#+END_SRC
**** mode-map                                                     :keymap:
#+BEGIN_SRC emacs-lisp
(defvar chronometrist-statistics-mode-map)
#+END_SRC
**** count-average-time-spent                                   :function:
#+BEGIN_SRC emacs-lisp
(cl-defun chronometrist-statistics-count-average-time-spent (task &optional (table chronometrist-events))
  "Return the average time the user has spent on TASK from TABLE.
TABLE should be a hash table - if not supplied,
`chronometrist-events' is used."
  (cl-loop with days = 0
    with events-in-day
    for date being the hash-keys of table
    when (setq events-in-day
               (chronometrist-task-events-in-day task (chronometrist-iso-date-to-ts date)))
    do (cl-incf days) and
    collect
    (-reduce #'+ (chronometrist-events-to-durations events-in-day))
    into per-day-time-list
    finally return
    (if per-day-time-list
        (/ (-reduce #'+ per-day-time-list) days)
      0)))
#+END_SRC
**** rows-internal                                                :reader:
#+BEGIN_SRC emacs-lisp
(defun chronometrist-statistics-rows-internal (table)
  "Helper function for `chronometrist-statistics-rows'.

It simply operates on the entire hash table TABLE (see
`chronometrist-events' for table format), so ensure that TABLE is
reduced to the desired range using
`chronometrist-events-subset'."
  (cl-loop for task in chronometrist-task-list collect
    (let* ((active-days    (chronometrist-statistics-count-active-days task table))
           (active-percent (cl-case (plist-get chronometrist-statistics--ui-state :mode)
                             ('week (* 100 (/ active-days 7.0)))))
           (active-percent (if (zerop active-days)
                               (format "    % 6s" "-")
                             (format "    %05.2f%%" active-percent)))
           (active-days    (format "% 5s"
                                   (if (zerop active-days)
                                       "-"
                                     active-days)))
           (average-time   (->> (chronometrist-statistics-count-average-time-spent task table)
                             (chronometrist-format-duration)
                             (format "% 5s")))
           (content        (vector task active-days active-percent average-time)))
      (list task content))))
#+END_SRC
**** TEST rows                                                    :reader:
#+BEGIN_SRC emacs-lisp
(defun chronometrist-statistics-rows ()
  "Return rows to be displayed in the buffer created by `chronometrist-statistics'."
  ;; We assume that all fields in `chronometrist-statistics--ui-state' are set, so they must
  ;; be changed by the view-changing functions.
  (cl-case (plist-get chronometrist-statistics--ui-state :mode)
    ('week
     (let* ((start (plist-get chronometrist-statistics--ui-state :start))
            (end   (plist-get chronometrist-statistics--ui-state :end))
            (ht    (chronometrist-events-subset start end)))
       (chronometrist-statistics-rows-internal ht)))
    (t ;; `chronometrist-statistics--ui-state' is nil, show current week's data
     (let* ((start (chronometrist-previous-week-start (chronometrist-date)))
            (end   (ts-adjust 'day 7 start))
            (ht    (chronometrist-events-subset start end)))
       (setq chronometrist-statistics--ui-state `(:mode week :start ,start :end ,end))
       (chronometrist-statistics-rows-internal ht)))))
#+END_SRC
**** print-keybind                                             :procedure:
#+BEGIN_SRC emacs-lisp
(defun chronometrist-statistics-print-keybind (command &optional description firstonly)
  "Insert the keybindings for COMMAND.
If DESCRIPTION is non-nil, insert that too.
If FIRSTONLY is non-nil, return only the first keybinding found."
  (insert "\n    "
          (chronometrist-format-keybinds command
                             chronometrist-statistics-mode-map
                             firstonly)
          " - "
          (if description description "")))
#+END_SRC
**** print-non-tabular                                         :procedure:
#+BEGIN_SRC emacs-lisp
(defun chronometrist-statistics-print-non-tabular ()
  "Print the non-tabular part of the buffer in `chronometrist-statistics'."
  (let ((w "\n    ")
        (inhibit-read-only t))
    (goto-char (point-max))
    (insert w)
    (insert-text-button (cl-case (plist-get chronometrist-statistics--ui-state :mode)
                          ('week "Weekly view"))
                        ;; 'action #'chronometrist-report-previous-week ;; TODO - make interactive function to accept new mode from user
                        'follow-link t)
    (insert ", from")
    (insert
     (format " %s to %s\n"
             (ts-format "%F" (plist-get chronometrist-statistics--ui-state :start))
             (ts-format "%F" (plist-get chronometrist-statistics--ui-state :end))))))
#+END_SRC
**** refresh                                                   :procedure:
#+BEGIN_SRC emacs-lisp
(defun chronometrist-statistics-refresh (&optional _ignore-auto _noconfirm)
  "Refresh the `chronometrist-statistics' buffer.
This does not re-read `chronometrist-file'.

The optional arguments _IGNORE-AUTO and _NOCONFIRM are ignored,
and are present solely for the sake of using this function as a
value of `revert-buffer-function'."
  (let* ((w (get-buffer-window chronometrist-statistics-buffer-name t))
         (p (point)))
    (with-current-buffer chronometrist-statistics-buffer-name
      (tabulated-list-print t nil)
      (chronometrist-statistics-print-non-tabular)
      (chronometrist-maybe-start-timer)
      (set-window-point w p))))
#+END_SRC
**** mode-map                                                     :keymap:
#+BEGIN_SRC emacs-lisp
(defvar chronometrist-statistics-mode-map
  (let ((map (make-sparse-keymap)))
    (define-key map (kbd "l") #'chronometrist-open-log)
    (define-key map (kbd "b") #'chronometrist-statistics-previous-range)
    (define-key map (kbd "f") #'chronometrist-statistics-next-range)
    map)
  "Keymap used by `chronometrist-statistics-mode'.")
#+END_SRC
**** statistics-mode                                          :major:mode:
#+BEGIN_SRC emacs-lisp
(define-derived-mode chronometrist-statistics-mode tabulated-list-mode "Chronometrist-Statistics"
  "Major mode for `chronometrist-statistics'."
  (make-local-variable 'tabulated-list-format)
  (setq tabulated-list-format
        [("Task"              25 t)
         ("Active days"       12 t)
         ("%% of days active" 17 t)
         ("Average time"      12 t)
         ;; ("Current streak"    10 t)
         ;; ("Last streak"       10 t)
         ;; ("Longest streak"    10 t)
         ])
  (make-local-variable 'tabulated-list-entries)
  (setq tabulated-list-entries 'chronometrist-statistics-rows)
  (make-local-variable 'tabulated-list-sort-key)
  (setq tabulated-list-sort-key '("Task" . nil))
  (tabulated-list-init-header)
  ;; (chronometrist-maybe-start-timer)
  (add-hook 'chronometrist-timer-hook
            (lambda ()
              (when (get-buffer-window chronometrist-statistics-buffer-name)
                (chronometrist-statistics-refresh))))
  (setq revert-buffer-function #'chronometrist-statistics-refresh)
  (unless chronometrist--fs-watch
    (setq chronometrist--fs-watch
          (file-notify-add-watch chronometrist-file
                                 '(change)
                                 #'chronometrist-refresh-file))))
#+END_SRC
**** chronometrist-statistics                                    :command:
#+BEGIN_SRC emacs-lisp
;;;###autoload
(defun chronometrist-statistics (&optional preserve-state)
  "Display statistics for data in `chronometrist-file'.
This is the 'listing command' for `chronometrist-statistics-mode'.

If a buffer called `chronometrist-statistics-buffer-name' already
exists and is visible, kill the buffer.

If PRESERVE-STATE is nil (the default when not supplied), display
data from the current week. Otherwise, display data from the week
specified by `chronometrist-statistics--ui-state'."
  (interactive)
  (chronometrist-migrate-check)
  (let* ((buffer     (get-buffer-create chronometrist-statistics-buffer-name))
         (today      (chronometrist-date))
         (week-start (chronometrist-previous-week-start today))
         (week-end   (ts-adjust 'day 6 week-start)))
    (with-current-buffer buffer
      (cond ((get-buffer-window chronometrist-statistics-buffer-name)
             (kill-buffer buffer))
            (t ;; (delete-other-windows)
             (unless preserve-state
               (setq chronometrist-statistics--ui-state `(:mode week
                                         :start ,week-start
                                         :end   ,week-end)))
             (chronometrist-common-create-file)
             (chronometrist-statistics-mode)
             (switch-to-buffer buffer)
             (chronometrist-statistics-refresh))))))
#+END_SRC
**** previous-range                                              :command:
#+BEGIN_SRC emacs-lisp
(defun chronometrist-statistics-previous-range (arg)
  "View the statistics in the previous time range.
If ARG is a numeric argument, go back that many times."
  (interactive "P")
  (let* ((arg   (if (and arg (numberp arg))
                    (abs arg)
                  1))
         (start (plist-get chronometrist-statistics--ui-state :start)))
    (cl-case (plist-get chronometrist-statistics--ui-state :mode)
      ('week
       (let* ((new-start (ts-adjust 'day (- (* arg 7)) start))
              (new-end   (ts-adjust 'day +6 new-start)))
         (plist-put chronometrist-statistics--ui-state :start new-start)
         (plist-put chronometrist-statistics--ui-state :end   new-end))))
    (setq chronometrist-statistics--point (point))
    (kill-buffer)
    (chronometrist-statistics t)))
#+END_SRC
**** next-range                                                  :command:
#+BEGIN_SRC emacs-lisp
(defun chronometrist-statistics-next-range (arg)
  "View the statistics in the next time range.
If ARG is a numeric argument, go forward that many times."
  (interactive "P")
  (let* ((arg   (if (and arg (numberp arg))
                    (abs arg)
                  1))
         (start (plist-get chronometrist-statistics--ui-state :start)))
    (cl-case (plist-get chronometrist-statistics--ui-state :mode)
      ('week
       (let* ((new-start (ts-adjust 'day (* arg 7) start))
              (new-end   (ts-adjust 'day 6 new-start)))
         (plist-put chronometrist-statistics--ui-state :start new-start)
         (plist-put chronometrist-statistics--ui-state :end   new-end))))
    (setq chronometrist-statistics--point (point))
    (kill-buffer)
    (chronometrist-statistics t)))
#+END_SRC
*** Details
=chronometrist= displays the total time spent on a task - but what were the details? That's where =chronometrist-details= comes in - to display details of recorded time intervals for a given day, in a format terser and more informative than the plists in the file.

1. [X] Handle active task (no =:stop=).
2. Update data with timer
3. Permit forward/backward scrolling through dates + input a specific date.
4. [X] Display key-values and tags
   * make it possible to create columns using keys
5. [X] Remove outer parentheses from tags

**** details                                                :custom:group:
#+BEGIN_SRC emacs-lisp
(defgroup chronometrist-details nil
  "Details buffer for the `chronometrist' time tracker."
  :group 'chronometrist)
#+END_SRC

**** buffer-name                                         :custom:variable:
#+BEGIN_SRC emacs-lisp
(defcustom chronometrist-details-buffer-name "*chronometrist-details*"
  "Name of buffer created by `chronometrist-details'.")

#+END_SRC

**** display-tags                                        :custom:variable:
If the value of this variable is a function and the string it returns contains a newline, the results may be undesirable...but hardly unrecoverable, so try it and see, if you wish.

#+BEGIN_SRC emacs-lisp
(defcustom chronometrist-details-display-tags "%s"
  "How to display tags in `chronometrist-details' buffers.
Value can be
nil, meaning do not display tags, or
a format string consuming a single argument passed to `format', or
a function of one argument (the tags, as a list of symbols),
which must return the string to be displayed.

To disable display of tags, customize `chronometrist-details-schema'.")
#+END_SRC

**** display-key-values                                  :custom:variable:
If the value of this variable is a function and the string it returns contains a newline, the results may be undesirable...but hardly unrecoverable, so try it and see, if you wish.

#+BEGIN_SRC emacs-lisp
(defcustom chronometrist-details-display-key-values "%s"
  "How to display tags in `chronometrist-details' buffers.
Value can be
nil, meaning do not display key-values, or
a format string consuming a single argument passed to `format', or
a function of one argument (the full interval plist),
which must return the string to be displayed.

To disable display of key-values, set this to nil and customize
`chronometrist-details-schema'.")
#+END_SRC

**** time-format-string                                  :custom:variable:
#+BEGIN_SRC emacs-lisp
(defcustom chronometrist-details-time-format-string "%H:%M"
  "String specifying time format in `chronometrist-details' buffers.
See `format-time-string'.")
#+END_SRC

**** FIXME schema                                        :custom:variable:
This was originally called =chronometrist-details-table-format=, but "schema" is both shorter and a term I'm more familiar with.

1. Index column does not sort correctly with 10 or more rows - see =tabulated-list-format=

#+BEGIN_SRC emacs-lisp
(defcustom chronometrist-details-schema
  [("#" 3 (lambda (row-1 row-2)
            (< (car row-1)
               (car row-2))))
   ("Task" 20 t)
   ("Tags" 20 t)
   ("Details" 45 t)
   ("Duration" 20 t :right-align t :pad-right 3)
   ("Time" 10 t)]
  "Vector specifying format of `chronometrist-details' buffer.
See `tabulated-list-format'.")
#+END_SRC

**** schema-transformers                              :extension:variable:
#+BEGIN_SRC emacs-lisp
(defvar chronometrist-details-schema-transformers nil
  "List of functions to transform `chronometrist-details-schema' (which see).
This is passed to `chronometrist-run-transformers', which see.

Extensions adding to this list to increase the number of columns
will also need to modify the value of `tabulated-list-entries' by
using `chronometrist-details-row-transformers'.")
#+END_SRC

**** rows-helper                                                  :reader:
#+BEGIN_SRC emacs-lisp
(defun chronometrist-details-rows-helper (list)
  "Return ARG as a string to be inserted in a `chronometrist-details' buffer.
ARG must be either tags (a list of symbols) or a plist."
  (let (contents custom)
    (if (chronometrist-plist-p list)
        (setq custom   chronometrist-details-display-key-values
              contents (chronometrist-plist-key-values list))
      (setq custom   chronometrist-details-display-tags
            contents list))
    (if (and contents custom)
        (pcase custom
          ((pred stringp)
           (mapconcat
            (lambda (elt) (format custom elt))
            list " "))
          ((pred functionp)
           (funcall custom list)))
      "")))
#+END_SRC

***** tests
#+BEGIN_SRC emacs-lisp :load test
(ert-deftest chronometrist-details-row-helper ()
  (let ((tags  '(a b c))
        (plist '(:a 1 :b 2 :c 3)))
    (let ((chronometrist-details-display-tags nil)
          (chronometrist-details-display-key-values nil))
      (should (equal (chronometrist-details-rows-helper tags)  ""))
      (should (equal (chronometrist-details-rows-helper plist) "")))
    (let ((chronometrist-details-display-tags "%s")
          (chronometrist-details-display-key-values "%s"))
      (should (equal (chronometrist-details-rows-helper nil) ""))
      (should (equal (chronometrist-details-rows-helper nil) ""))
      (should (equal (chronometrist-details-rows-helper tags)  "a b c"))
      (should (equal (chronometrist-details-rows-helper plist) ":a 1 :b 2 :c 3")))))
#+END_SRC

**** row-transformers                                 :extension:variable:
#+BEGIN_SRC emacs-lisp
(defvar chronometrist-details-row-transformers nil
  "List of functions to transform each row of `chronometrist-details-rows'.
This is passed to `chronometrist-run-transformers', which see.

Extensions adding to this list to increase the number of columns
will also need to modify the value of `tabulated-list-format' by
using `chronometrist-details-schema-transformers'.")
#+END_SRC

**** rows                                                       :function:
#+BEGIN_SRC emacs-lisp
(defun chronometrist-details-rows ()
  "Return rows to be displayed in the `chronometrist-details' buffer.
Return value is a list as specified by `tabulated-list-entries'."
  (cl-loop with index = 1
    for plist in (gethash (chronometrist-events-last-date) chronometrist-events) collect
    (-let* (((&plist :name name :tags tags :start start :stop stop) plist)
            ;; whether tags or key-values are actually displayed is handled later
            (tags       (chronometrist-details-rows-helper tags))
            (key-values (chronometrist-details-rows-helper plist))
            ;; resetting seconds with `ts-apply' is necessary to
            ;; prevent situations like "1 hour  from 00:08 to 01:09"
            (start         (ts-apply :second 0
                                     (chronometrist-iso-timestamp-to-ts start)))
            (stop          (ts-apply :second 0
                                     (if stop
                                         (chronometrist-iso-timestamp-to-ts stop)
                                       (ts-now))))
            (interval      (floor (ts-diff stop start)))
            (hours         (/ interval 60 60))
            (minutes       (% (/ interval 60) 60))
            (hour-string   (if (= 1 hours) "hour" "hours"))
            (minute-string (if (= 1 minutes) "minute" "minutes"))
            (index-string  (format "%s" index))
            (duration      (cond ((zerop hours)
                                  (format "%s %s" minutes minute-string))
                                 ((zerop minutes)
                                  (format "%s %s" hours hour-string))
                                 (t (format "%s %s, %s %s"
                                            hours hour-string
                                            minutes minute-string))))
            (timespan      (format "from %s to %s"
                                   (ts-format chronometrist-details-time-format-string start)
                                   (ts-format chronometrist-details-time-format-string stop))))
      (--> (vconcat (vector index-string name)
                    (when chronometrist-details-display-tags (vector tags))
                    (when chronometrist-details-display-key-values (vector key-values))
                    (vector duration timespan))
        (list index it)
        (chronometrist-run-transformers chronometrist-details-row-transformers it)))
    do (cl-incf index)))
#+END_SRC

**** chronometrist-details-mode                               :major:mode:
#+BEGIN_SRC emacs-lisp
(define-derived-mode chronometrist-details-mode tabulated-list-mode "Details"
  "Major mode for `chronometrist-details'."
  (make-local-variable 'tabulated-list-format)
  (--> (chronometrist-run-transformers chronometrist-details-schema-transformers chronometrist-details-schema)
    (setq tabulated-list-format it))
  (make-local-variable 'tabulated-list-entries)
  (setq tabulated-list-entries #'chronometrist-details-rows)
  (make-local-variable 'tabulated-list-sort-key)
  (tabulated-list-init-header)
  (run-hooks 'chronometrist-mode-hook))
#+END_SRC

**** chronometrist-details                                       :command:
#+BEGIN_SRC emacs-lisp
(defun chronometrist-details ()
  (interactive)
  (let ((buffer (get-buffer-create chronometrist-details-buffer-name))
        (window (save-excursion
                  (get-buffer-window chronometrist-details-buffer-name t))))
    (cond (window (kill-buffer chronometrist-details-buffer-name))
          (t (with-current-buffer buffer
               (switch-to-buffer buffer)
               (chronometrist-details-mode)
               (tabulated-list-print))))))
#+END_SRC

** Provide
#+BEGIN_SRC emacs-lisp
(provide 'chronometrist)

;;; chronometrist.el ends here
#+END_SRC
* Local Variables                                                  :noexport:
# Local Variables:
# org-html-self-link-headlines: t
# eval: (org-indent-mode)
# eval: (visual-fill-column-mode -1)
# eval: (nameless-mode)
<<<<<<< HEAD
# eval: (progn (make-local-variable (quote after-save-hook)) (add-hook (quote after-save-hook) #'contrapunctus-literate-elisp-tangle))
=======
# eval: (progn (make-local-variable (quote after-save-hook)) (add-hook (quote after-save-hook) (lambda () (start-process "chronometrist-tangle" (generate-new-buffer-name "chronometrist-tangle") "emacs" "-q" "-Q" "--batch" "--eval=(require 'ob-tangle)" "--eval=(org-babel-tangle-file \"chronometrist.org\" \"chronometrist.el\")"))))
>>>>>>> 8541f584
# End:<|MERGE_RESOLUTION|>--- conflicted
+++ resolved
@@ -349,39 +349,6 @@
   (require 'subr-x))
 #+END_SRC
 ** Common
-*** custom group                                             :custom:group:
-#+BEGIN_SRC emacs-lisp
-(defgroup chronometrist nil
-  "A time tracker with a nice UI."
-  :group 'applications)
-#+END_SRC
-*** chronometrist-file                                    :custom:variable:
-#+BEGIN_SRC emacs-lisp
-(defcustom chronometrist-file
-  (locate-user-emacs-file "chronometrist.sexp")
-  "Default path and name of the Chronometrist database.
-
-It should be a text file containing plists in the form -
-\(:name \"task name\"
- [:tags TAGS]
- [:comment \"comment\"]
- [KEY-VALUE-PAIR ...]
- :start \"TIME\"
- :stop \"TIME\"\)
-
-Where -
-
-TAGS is a list. It can contain any strings and symbols.
-
-KEY-VALUE-PAIR can be any keyword-value pairs. Currently,
-Chronometrist ignores them.
-
-TIME must be an ISO-8601 time string.
-
-\(The square brackets here refer to optional elements, not
-vectors.\)"
-  :type 'file)
-#+END_SRC
 *** fs-watch                                            :internal:variable:
 :PROPERTIES:
 :VALUE:    file notify watch
@@ -458,38 +425,18 @@
           (ts-diff stop-ts start-ts)))
     0))
 #+END_SRC
-*** week-start-day                                        :custom:variable:
-#+BEGIN_SRC emacs-lisp
-(defcustom chronometrist-week-start-day "Sunday"
-  "The day from which the week starts."
-  :type 'string)
-#+END_SRC
-*** weekday-number-alist                                  :custom:variable:
-#+BEGIN_SRC emacs-lisp
-(defcustom chronometrist-weekday-number-alist
-  '(("Sunday"    . 0)
-    ("Monday"    . 1)
-    ("Tuesday"   . 2)
-    ("Wednesday" . 3)
-    ("Thursday"  . 4)
-    ("Friday"    . 5)
-    ("Saturday"  . 6))
-  "Alist in the form (\"NAME\" . NUMBER), where \"NAME\" is the name of a weekday and NUMBER its associated number."
-  :type 'alist)
-#+END_SRC
-
 *** previous-week-start                                            :reader:
 #+BEGIN_SRC emacs-lisp
 (defun chronometrist-previous-week-start (ts)
-  "Find the previous `chronometrist-week-start-day' from TS.
+  "Find the previous `chronometrist-report-week-start-day' from TS.
 Return a ts struct for said day's beginning.
 
 If the day of TS is the same as the
-`chronometrist-week-start-day', return TS.
+`chronometrist-report-week-start-day', return TS.
 
 TS must be a ts struct (see `ts.el')."
-  (cl-loop with week-start = (alist-get chronometrist-week-start-day
-                                        chronometrist-weekday-number-alist
+  (cl-loop with week-start = (alist-get chronometrist-report-week-start-day
+                                        chronometrist-report-weekday-number-alist
                                         nil nil #'equal)
     until (= week-start (ts-dow ts))
     do (ts-decf (ts-day ts))
@@ -642,7 +589,8 @@
   "Recursively indent the alist, plist, or a list of plists after point.
 The list must be on a single line, as emitted by `prin1'."
   (if (not (looking-at-p (rx (or ")" line-end))))
-      (let ((sexp (save-excursion (read (current-buffer)))))
+      (progn
+        (setq sexp (save-excursion (read (current-buffer))))
         (cond
          ((chronometrist-plist-p sexp)
           (chronometrist-plist-pp-buffer-plist inside-sublist-p)
@@ -1904,6 +1852,39 @@
 1. [X] Define hooks with defcustom instead of defvar
 2. [ ] Change abnormal hooks to normal hooks
 3. [ ] midnight-spanning plist not displayed (may have to do with partial updates)
+**** custom group                                           :custom:group:
+#+BEGIN_SRC emacs-lisp
+(defgroup chronometrist nil
+  "A time tracker with a nice UI."
+  :group 'applications)
+#+END_SRC
+**** chronometrist-file                                  :custom:variable:
+#+BEGIN_SRC emacs-lisp
+(defcustom chronometrist-file
+  (locate-user-emacs-file "chronometrist.sexp")
+  "Default path and name of the Chronometrist database.
+
+It should be a text file containing plists in the form -
+\(:name \"task name\"
+ [:tags TAGS]
+ [:comment \"comment\"]
+ [KEY-VALUE-PAIR ...]
+ :start \"TIME\"
+ :stop \"TIME\"\)
+
+Where -
+
+TAGS is a list. It can contain any strings and symbols.
+
+KEY-VALUE-PAIR can be any keyword-value pairs. Currently,
+Chronometrist ignores them.
+
+TIME must be an ISO-8601 time string.
+
+\(The square brackets here refer to optional elements, not
+vectors.\)"
+  :type 'file)
+#+END_SRC
 **** buffer-name                                         :custom:variable:
 #+BEGIN_SRC emacs-lisp
 (defcustom chronometrist-buffer-name "*Chronometrist*"
@@ -2464,6 +2445,25 @@
   "The name of the buffer created by `chronometrist-report'."
   :type 'string)
 #+END_SRC
+**** week-start-day                                      :custom:variable:
+#+BEGIN_SRC emacs-lisp
+(defcustom chronometrist-report-week-start-day "Sunday"
+  "The day used for start of week by `chronometrist-report'."
+  :type 'string)
+#+END_SRC
+**** weekday-number-alist                                :custom:variable:
+#+BEGIN_SRC emacs-lisp
+(defcustom chronometrist-report-weekday-number-alist
+  '(("Sunday"    . 0)
+    ("Monday"    . 1)
+    ("Tuesday"   . 2)
+    ("Wednesday" . 3)
+    ("Thursday"  . 4)
+    ("Friday"    . 5)
+    ("Saturday"  . 6))
+  "Alist in the form (\"NAME\" . NUMBER), where \"NAME\" is the name of a weekday and NUMBER its associated number."
+  :type 'alist)
+#+END_SRC
 **** ui-date                                           :internal:variable:
 #+BEGIN_SRC emacs-lisp
 (defvar chronometrist-report--ui-date nil
@@ -2498,7 +2498,7 @@
 Each element is a ts struct (see `ts.el').
 
 The first date is the first occurrence of
-`chronometrist-week-start-day' before the date specified in
+`chronometrist-report-week-start-day' before the date specified in
 `chronometrist-report--ui-date' (if non-nil) or the current date."
   (->> (or chronometrist-report--ui-date (chronometrist-date))
        (chronometrist-previous-week-start)
@@ -3205,9 +3205,5 @@
 # eval: (org-indent-mode)
 # eval: (visual-fill-column-mode -1)
 # eval: (nameless-mode)
-<<<<<<< HEAD
-# eval: (progn (make-local-variable (quote after-save-hook)) (add-hook (quote after-save-hook) #'contrapunctus-literate-elisp-tangle))
-=======
 # eval: (progn (make-local-variable (quote after-save-hook)) (add-hook (quote after-save-hook) (lambda () (start-process "chronometrist-tangle" (generate-new-buffer-name "chronometrist-tangle") "emacs" "-q" "-Q" "--batch" "--eval=(require 'ob-tangle)" "--eval=(org-babel-tangle-file \"chronometrist.org\" \"chronometrist.el\")"))))
->>>>>>> 8541f584
 # End: