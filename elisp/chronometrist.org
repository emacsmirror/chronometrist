--- conflicted
+++ resolved
@@ -175,11 +175,7 @@
  (format "%schronometrist.org" (file-name-directory load-file-name)))
 #+END_SRC
 
-<<<<<<< HEAD
-This way, source links (e.g. help buffers, stack traces) would lead to this Org file, and this documentation was available to each user, within the comfort of their Emacs.
-=======
 This way, source links (e.g. help buffers, stack traces) would lead to this Org file, and this documentation was available to each user, within the comfort of their Emacs. The presence of the =.el= file meant that users of =use-package= did not need to make any changes to their configuration.
->>>>>>> 3c8be625
 
 *** Reject modernity, return to tangling
 For all its benefits, the previous approach broke autoloads and no sane way could be devised to make them work, so back we came to tangling. =org-babel-tangle-file= seems to be quicker when run as a Git pre-commit hook - a few seconds' delay before I write a commit message.
@@ -261,15 +257,7 @@
   (mapcar #'package-install '(nameless adaptive-wrap literate-elisp))
 #+END_SRC
 2. Set up automatic tangling by creating a Git pre-commit hook. In =.git/hooks/=, create a file called =pre-commit= containing the following -
-<<<<<<< HEAD
-      #+BEGIN_SRC sh
-      #!/bin/sh
-      emacs -q -Q --batch \
-            --eval="(require 'ob-tangle)" \
-            --eval='(progn (cd "elisp/") (org-babel-tangle-file "chronometrist.org" "chronometrist.el"))' \
-          && git add elisp/chronometrist.el
-      #+END_SRC
-=======
+
 
    #+BEGIN_SRC sh :tangle no :load no
         #!/bin/sh
@@ -279,7 +267,6 @@
             && git add elisp/chronometrist.el
       #+END_SRC
 
->>>>>>> 3c8be625
 ** How to tangle this file
 Use =org-babel= (=org-babel-tangle= / =org-babel-tangle-file=), /not/ =literate-elisp-tangle=. The file emitted by the latter does not contain comments - thus, it does not contain library headers or abide by =checkdoc='s comment conventions.
 
@@ -3227,5 +3214,5 @@
 # eval: (org-indent-mode)
 # eval: (visual-fill-column-mode -1)
 # eval: (nameless-mode)
-# eval: (progn (make-local-variable (quote before-save-hook)) (add-hook (quote before-save-hook) (lambda () (start-process "chronometrist-tangle" (generate-new-buffer-name "chronometrist-tangle") "emacs" "-q" "-Q" "--batch" "--eval=(require 'ob-tangle)" "--eval=(org-babel-tangle-file \"chronometrist.org\" \"chronometrist.el\")"))))
+# eval: (progn (make-local-variable (quote after-save-hook)) (add-hook (quote after-save-hook) (lambda () (start-process "chronometrist-tangle" (generate-new-buffer-name "chronometrist-tangle") "emacs" "-q" "-Q" "--batch" "--eval=(require 'ob-tangle)" "--eval=(org-babel-tangle-file \"chronometrist.org\" \"chronometrist.el\")"))))
 # End: