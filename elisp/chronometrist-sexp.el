--- conflicted
+++ resolved
@@ -133,14 +133,8 @@
       (backward-list)
       (chronometrist-sexp-delete-list)
       (when (looking-at "\n*")
-<<<<<<< HEAD
         (delete-region (match-beginning 0) (match-end 0)))
-      (chronometrist-plist-pp expr (current-buffer))
-=======
-        (delete-region (match-beginning 0)
-                       (match-end 0)))
       (funcall chronometrist-sexp-pretty-print-function expr (current-buffer))
->>>>>>> 6c7f0723
       (insert "\n")
       (unless (eobp) (insert "\n")))))
 
