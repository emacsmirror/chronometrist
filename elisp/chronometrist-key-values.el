;;; chronometrist-key-values.el --- add key-values to Chronometrist data -*- lexical-binding: t; -*-

(require 'cl-lib)
(require 'subr-x)
(require 'dash)
(require 'seq)
(require 'anaphora)

(require 'chronometrist-migrate)
(require 'chronometrist-events)
(require 'chronometrist-plist-pp)
(require 'chronometrist-common)

(declare-function chronometrist-refresh "chronometrist.el")
(declare-function chronometrist-last "chronometrist-queries.el")

;; This is free and unencumbered software released into the public domain.
;;
;; Anyone is free to copy, modify, publish, use, compile, sell, or
;; distribute this software, either in source code form or as a compiled
;; binary, for any purpose, commercial or non-commercial, and by any
;; means.
;;
;; For more information, please refer to <https://unlicense.org>

;;; Commentary:
;;

;;; Code:

(require 'chronometrist-sexp)

(defvar chronometrist--tag-suggestions nil
  "Suggestions for tags.
Used as history by `chronometrist-tags-prompt'.")

(defvar chronometrist--value-suggestions nil
  "Suggestions for values.
Used as history by `chronometrist--value-suggestions'.")

(defun chronometrist-plist-remove (plist &rest keys)
  "Return PLIST with KEYS and their associated values removed."
  (let ((keys (--filter (plist-member plist it) keys)))
    (mapc (lambda (key)
            (let ((pos (seq-position plist key)))
              (setq plist (append (seq-take plist pos)
                                  (seq-drop plist (+ 2 pos))))))
          keys)
    plist))

(defun chronometrist-maybe-string-to-symbol (list)
  "For each string in LIST, if it has no spaces, convert it to a symbol."
  (--map (if (chronometrist-string-has-whitespace-p it)
             it
           (intern it))
         list))

(defun chronometrist-maybe-symbol-to-string (list)
  "Convert each symbol in LIST to a string."
  (--map (if (symbolp it)
             (symbol-name it)
           it)
         list))

(defun chronometrist-append-to-last (tags plist)
  "Add TAGS and PLIST to the last entry in `chronometrist-file'.
TAGS should be a list of symbols and/or strings.

PLIST should be a property list. Properties reserved by
Chronometrist - currently :name, :tags, :start, and :stop - will
be removed."
  (let* ((old-expr  (chronometrist-last))
         (old-name  (plist-get old-expr :name))
         (old-start (plist-get old-expr :start))
         (old-stop  (plist-get old-expr :stop))
         (old-tags  (plist-get old-expr :tags))
         ;; Anything that's left will be the user's key-values.
         (old-kvs   (chronometrist-plist-remove old-expr :name :tags :start :stop))
         ;; Prevent the user from adding reserved key-values.
         (plist     (chronometrist-plist-remove plist :name :tags :start :stop))
         (new-tags  (if old-tags
                        (-> (append old-tags tags)
                            (cl-remove-duplicates :test #'equal))
                      tags))
         ;; In case there is an overlap in key-values, we use
         ;; plist-put to replace old ones with new ones.
         (new-kvs   (cl-copy-list old-expr))
         (new-kvs   (if plist
                        (-> (cl-loop for (key val) on plist by #'cddr
                              do (plist-put new-kvs key val)
                              finally return new-kvs)
                            (chronometrist-plist-remove :name :tags :start :stop))
                      old-kvs))
         (plist     (append `(:name ,old-name)
                            (when new-tags `(:tags ,new-tags))
                            new-kvs
                            `(:start ,old-start)
                            (when old-stop `(:stop  ,old-stop)))))
    (chronometrist-sexp-replace-last plist)))

;;;; TAGS ;;;;
(defvar chronometrist-tags-history (make-hash-table :test #'equal)
  "Hash table of tasks and past tag combinations.
Each value is a list of tag combinations, in reverse
chronological order. Each combination is a list containing tags
as symbol and/or strings.")

(defun chronometrist-map-file (file fn)
  "Run FN for each s-expression in FILE, from last to first.
FN must be a function accepting one argument."
  (declare (indent defun))
  (chronometrist-sexp-in-file file
    (goto-char (point-max))
    (cl-loop with var
      while (and (not (bobp))
                 (backward-list)
                 (->> (current-buffer)
                      (read )
                      (ignore-errors )
                      (setq var ))
                 (backward-list))
      do (funcall fn var))))

(defun chronometrist-history-prep (key history-table)
  "Prepare history hash tables for use in prompts.
Each value in hash table TABLE must be a list. Each value will be
reversed and will have duplicate elements removed."
  (--> (gethash key history-table)
       (cl-remove-duplicates it :test #'equal :from-end t)
       (puthash key it history-table)))

(defun chronometrist-tags-history-populate (task history-table file)
  "Store tag history for TASK in HISTORY-TABLE from FILE.
Return the new value inserted into HISTORY-TABLE.

HISTORY-TABLE must be a hash table. (see `chronometrist-tags-history')"
  (chronometrist-map-file file
    (lambda (plist)
      (let ((new-tag-list  (plist-get plist :tags))
            (old-tag-lists (gethash task history-table)))
        (and (equal task (plist-get plist :name))
             new-tag-list
             (puthash task
                      (if old-tag-lists
                          (cons old-tag-lists new-tag-list)
                        (list new-tag-list))
                      history-table)))))
  (chronometrist-history-prep task history-table))

(defun chronometrist-key-history-populate (task history-table file)
  "Store key history for TASK in HISTORY-TABLE from FILE.
Return the new value inserted into HISTORY-TABLE.

HISTORY-TABLE must be a hash table (see `chronometrist-key-history')."
  (chronometrist-map-file file
    (lambda (plist)
      (catch 'quit
        (let* ((name  (plist-get plist :name))
               (check (unless (equal name task) (throw 'quit nil)))
               (keys  (--> (chronometrist-plist-remove plist :name :start :stop :tags)
                           (seq-filter #'keywordp it)
                           (cl-loop for key in it collect
                             (s-chop-prefix ":" (symbol-name key)))))
               (check (unless keys (throw 'quit nil)))
               (old-keys (gethash name history-table)))
          (puthash name
                   (if old-keys (append old-keys keys) keys)
                   history-table)))))
  (chronometrist-history-prep task history-table))

(defun chronometrist-value-history-populate (history-table file)
  "Store value history in HISTORY-TABLE from FILE.
HISTORY-TABLE must be a hash table. (see `chronometrist-value-history')"
  ;; Note - while keys are Lisp keywords, values may be any Lisp
  ;; object, including lists
  (chronometrist-map-file file
    (lambda (plist)
      ;; We call them user-key-values because we filter out Chronometrist's
      ;; reserved key-values
      (let ((user-key-values (chronometrist-plist-remove plist :name :tags :start :stop)))
        (cl-loop for (key value) on user-key-values by #'cddr do
          (let* ((key-string (s-chop-prefix ":" (symbol-name key)))
                 (old-values (gethash key-string history-table))
                 (value      (if (not (stringp value)) ;; why?
                                 (list (format "%S" value))
                               (list value))))
            (puthash key-string
                     (if old-values (append old-values value) value)
                     history-table))))))
  (maphash (lambda (key values)
             (chronometrist-history-prep key history-table))
           history-table))

(defun chronometrist-tags-history-add (plist)
  "Add tags from PLIST to `chronometrist-tags-history'."
  (let* ((table    chronometrist-tags-history)
         (name     (plist-get plist :name))
         (tags     (awhen (plist-get plist :tags) (list it)))
         (old-tags (gethash name table)))
    (when tags
      (--> (append tags old-tags)
           (puthash name it table)))))

(defun chronometrist-tags-history-replace-last (plist)
  "Replace the latest tag combination for PLIST's task with tags from PLIST."
  (let* ((table    chronometrist-tags-history)
         (name     (plist-get plist :name))
         (tags     (awhen (plist-get plist :tags) (list it)))
         (old-tags (gethash name table)))
    (when tags
      (if old-tags
          (--> (cdr old-tags)
               (append tags it)
               (puthash name it table))
        (puthash name tags table)))))

(defun chronometrist-tags-history-combination-strings (task)
  "Return list of past tag combinations for TASK.
Each combination is a string, with tags separated by commas.

This is used to provide history for `completing-read-multiple' in
`chronometrist-tags-prompt'."
  (->> (gethash task chronometrist-tags-history)
       (mapcar (lambda (list)
                 (->> list
                      (mapcar (lambda (elt)
                                (if (stringp elt)
                                    elt
                                  (symbol-name elt))))
                      (-interpose ",")
                      (apply #'concat))))))

(defun chronometrist-tags-history-individual-strings (task)
  "Return list of tags for TASK, with each tag being a single string.
This is used to provide completion for individual tags, in
`completing-read-multiple' in `chronometrist-tags-prompt'."
  (--> (gethash task chronometrist-tags-history)
       (-flatten it)
       (cl-remove-duplicates it :test #'equal)
       (cl-loop for elt in it
                collect (if (stringp elt)
                            elt
                          (symbol-name elt)))))

(defun chronometrist-tags-prompt (task &optional initial-input)
  "Read one or more tags from the user and return them as a list of strings.
TASK should be a string.
INITIAL-INPUT is as used in `completing-read'."
  (setq chronometrist--tag-suggestions (chronometrist-tags-history-combination-strings task))
  (completing-read-multiple (concat "Tags for " task " (optional): ")
                            (chronometrist-tags-history-individual-strings task)
                            nil
                            'confirm
                            initial-input
                            'chronometrist--tag-suggestions))

(defun chronometrist-tags-add (&rest _args)
  "Read tags from the user; add them to the last entry in `chronometrist-file'.
_ARGS are ignored. This function always returns t, so it can be
used in `chronometrist-before-out-functions'."
  (unless chronometrist--skip-detail-prompts
    (let* ((last-expr (chronometrist-last))
           (last-name (plist-get last-expr :name))
           (_history  (chronometrist-tags-history-populate last-name chronometrist-tags-history chronometrist-file))
           (last-tags (plist-get last-expr :tags))
           (input     (->> last-tags
                           (chronometrist-maybe-symbol-to-string)
                           (-interpose ",")
                           (apply #'concat)
                           (chronometrist-tags-prompt last-name)
                           (chronometrist-maybe-string-to-symbol))))
      (when input
        (--> (append last-tags input)
             (reverse it)
             (cl-remove-duplicates it :test #'equal)
             (reverse it)
             (chronometrist-append-to-last it nil)))))
  t)

;;;; KEY-VALUES ;;;;
(defgroup chronometrist-key-values nil
  "Add key-values to Chronometrist time intervals."
  :group 'chronometrist)

(defcustom chronometrist-kv-buffer-name "*Chronometrist-Key-Values*"
  "Name of buffer in which key-values are entered."
  :group 'chronometrist-key-values
  :type 'string)

(defvar chronometrist-key-history
  (make-hash-table :test #'equal)
  "Hash table to store previously-used user-keys.
Each hash key is the name of a task. Each hash value is a list
containing keywords used with that task, in reverse chronological
order. The keywords are stored as strings and their leading \":\"
is removed.")

(defvar chronometrist-value-history
  (make-hash-table :test #'equal)
  "Hash table to store previously-used values for user-keys.
The hash table keys are user-key names (as strings), and the
values are lists containing values (as strings).")

<<<<<<< HEAD
(defun chronometrist-ht-history-prep (table)
  "Prepare history hash tables for use in prompts.
Each value in hash table TABLE must be a list. Each value will be
reversed and will have duplicate elements removed."
  (cl-loop for list being the hash-values of table
    using (hash-keys key) do
    (puthash key
             ;; placing `reverse' after `remove-duplicates'
             ;; to get a list in reverse chronological order
             (-> (-flatten list)
                 (cl-remove-duplicates :test #'equal)
                 (reverse))
             table)
    finally (cl-return table)))

(defun chronometrist-key-history-populate (events-table history-table)
  "Clear HISTORY-TABLE and store key history in it, using EVENTS-TABLE.
Return the new value of HISTORY-TABLE.

EVENTS-TABLE and HISTORY-TABLE must be hash tables (see `chronometrist-events' and `chronometrist-key-history')."
  (clrhash history-table)
  ;; add each task as a key
  (mapc (lambda (task)
          (puthash task nil history-table))
        ;; ;; Not necessary, if the only place this is called is `chronometrist-refresh-file'
        ;; (setq chronometrist--task-list (chronometrist-tasks-from-table))
        chronometrist-task-list)
  (cl-loop for events being the hash-values of events-table do
    (cl-loop for event in events do
      (let ((name (plist-get event :name))
            (keys (->> (chronometrist-plist-remove event :name :start :stop :tags)
                       (seq-filter #'keywordp))))
        (cl-loop for key in keys do
          (when key
            (let ((old-keys (gethash name history-table))
                  (new-key  (->> (symbol-name key)
                                 (s-chop-prefix ":")
                                 (list))))
              (--> (if old-keys
                       (append old-keys new-key)
                     new-key)
                   (puthash name it history-table))))))))
  (chronometrist-ht-history-prep history-table))

(defun chronometrist-value-history-populate (events-table history-table)
  "Clear HISTORY-TABLE and store value history in it, using EVENTS-TABLE.
Return the new value of HISTORY-TABLE.

EVENTS-TABLE and HISTORY-TABLE must be hash tables. (see
`chronometrist-events' and `chronometrist-value-history')"
  ;; Note - while keys are Lisp keywords, values may be any Lisp
  ;; object, including lists
  (clrhash history-table)
  (cl-loop with user-key-values
    for events-list being the hash-values of events-table do
    (cl-loop for event in events-list do
      ;; We call them user-key-values because we filter out Chronometrist's
      ;; reserved key-values
      (setq user-key-values (chronometrist-plist-remove event :name :tags :start :stop))
      (cl-loop for (key value) on user-key-values by #'cddr do
        (let* ((key-string (->> (symbol-name key) (s-chop-prefix ":")))
               (old-values (gethash key-string history-table))
               (value      (if (not (stringp value))
                               (list (format "%s" value))
                             (list value))))
          (puthash key-string
                   (if old-values
                       (append old-values value)
                     value)
                   history-table)))))
  (chronometrist-ht-history-prep history-table))

=======
>>>>>>> 6c7f0723
(defvar chronometrist-kv-read-mode-map
  (let ((map (make-sparse-keymap)))
    (define-key map (kbd "C-c C-c") #'chronometrist-kv-accept)
    (define-key map (kbd "C-c C-k") #'chronometrist-kv-reject)
    map)
  "Keymap used by `chronometrist-kv-read-mode'.")

(define-derived-mode chronometrist-kv-read-mode emacs-lisp-mode "Key-Values"
  "Mode used by `chronometrist' to read key values from the user."
  (->> ";; Use \\[chronometrist-kv-accept] to accept, or \\[chronometrist-kv-reject] to cancel\n"
       (substitute-command-keys)
       (insert)))

(defun chronometrist-kv-completion-quit-key ()
  "Return appropriate keybinding (as a string) to quit from `completing-read'.
It currently supports ido, ido-ubiquitous, ivy, and helm."
  (substitute-command-keys
   (cond ((or (bound-and-true-p ido-mode)
              (bound-and-true-p ido-ubiquitous-mode))
          "\\<ido-completion-map>\\[ido-select-text]")
         ((bound-and-true-p ivy-mode)
          "\\<ivy-minibuffer-map>\\[ivy-immediate-done]")
         ((bound-and-true-p helm-mode)
          "\\<helm-comp-read-map>\\[helm-cr-empty-string]")
         (t "leave blank"))))

(defun chronometrist-string-has-whitespace-p (string)
  "Return non-nil if STRING contains whitespace."
  (string-match-p "[[:space:]]" string))

(defun chronometrist-key-prompt (used-keys)
  "Prompt the user to enter keys.
USED-KEYS are keys they have already added since the invocation
of `chronometrist-kv-add'."
  (let ((key-suggestions (--> (chronometrist-last)
                              (plist-get it :name)
                              (gethash it chronometrist-key-history))))
    (completing-read (format "Key (%s to quit): " (chronometrist-kv-completion-quit-key))
                     ;; don't suggest keys which have already been used
                     (cl-loop for used-key in used-keys do
                       (->> key-suggestions
                            (seq-remove (lambda (key)
                                          (equal key used-key)))
                            (setq key-suggestions))
                       finally return key-suggestions)
                     nil nil nil 'key-suggestions)))

(defun chronometrist-value-prompt (key)
  "Prompt the user to enter values.
KEY should be a string for the just-entered key."
  (setq chronometrist--value-suggestions (gethash key chronometrist-value-history))
  (completing-read (format "Value (%s to quit): " (chronometrist-kv-completion-quit-key))
                   chronometrist--value-suggestions nil nil nil 'chronometrist--value-suggestions))

(defun chronometrist-value-insert (value)
  "Insert VALUE into the key-value entry buffer."
  (insert " ")
  (cond ((or
          ;; list or vector
          (and (string-match-p (rx (and bos (or "(" "\"" "["))) value)
               (string-match-p (rx (and (or ")" "\"" "]") eos)) value))
          ;; int or float
          (string-match-p "^[0-9]*\\.?[0-9]*$" value))
         (insert value))
        (t (insert "\"" value "\"")))
  (insert "\n"))

(defun chronometrist-kv-add (&rest _args)
  "Read key-values from user, adding them to a temporary buffer for review.
In the resulting buffer, users can run `chronometrist-kv-accept'
to add them to the last s-expression in `chronometrist-file', or
`chronometrist-kv-reject' to cancel.

_ARGS are ignored. This function always returns t, so it can be
used in `chronometrist-before-out-functions'."
  (unless chronometrist--skip-detail-prompts
    (let* ((buffer      (get-buffer-create chronometrist-kv-buffer-name))
           (first-key-p t)
           (last-sexp   (chronometrist-last))
           (last-name   (plist-get last-sexp :name))
           (last-kvs    (chronometrist-plist-remove last-sexp :name :tags :start :stop))
           (used-keys   (->> (seq-filter #'keywordp last-kvs)
                             (mapcar #'symbol-name)
                             (--map (s-chop-prefix ":" it)))))
      (chronometrist-key-history-populate last-name chronometrist-key-history chronometrist-file)
      (chronometrist-value-history-populate chronometrist-value-history chronometrist-file)
      (switch-to-buffer buffer)
      (with-current-buffer buffer
        (chronometrist-common-clear-buffer buffer)
        (chronometrist-kv-read-mode)
        (if (and (chronometrist-current-task) last-kvs)
            (progn
              (funcall chronometrist-sexp-pretty-print-function last-kvs buffer)
              (down-list -1)
              (insert "\n "))
          (insert "()")
          (down-list -1))
        (catch 'empty-input
          (let (input key value)
            (while t
              (setq key (chronometrist-key-prompt used-keys)
                    input key
                    used-keys (append used-keys
                                      (list key)))
              (if (string-empty-p input)
                  (throw 'empty-input nil)
                (unless first-key-p
                  (insert " "))
                (insert ":" key)
                (setq first-key-p nil))
              (setq value (chronometrist-value-prompt key)
                    input value)
              (if (string-empty-p input)
                  (throw 'empty-input nil)
                (chronometrist-value-insert value)))))
        (chronometrist-sexp-reindent-buffer))))
  t)

;;;; COMMANDS ;;;;
(defun chronometrist-kv-accept ()
  "Accept the plist in `chronometrist-kv-buffer-name' and add it to `chronometrist-file'."
  (interactive)
  (let (user-kv-expr)
    (with-current-buffer (get-buffer chronometrist-kv-buffer-name)
      (goto-char (point-min))
      (setq user-kv-expr (ignore-errors (read (current-buffer))))
      (kill-buffer chronometrist-kv-buffer-name))
    (if user-kv-expr
        (chronometrist-append-to-last nil user-kv-expr)
      (chronometrist-refresh))))

(defun chronometrist-kv-reject ()
  "Reject the property list in `chronometrist-kv-buffer-name'."
  (interactive)
  (kill-buffer chronometrist-kv-buffer-name)
  (chronometrist-refresh))

;;;; SKIPPING QUERIES ;;;;
(defvar chronometrist--skip-detail-prompts nil)

(defun chronometrist-skip-query-prompt (task)
  "Offer to skip tag/key-value prompts and reuse last-used details.
This function always returns t, so it can be used in `chronometrist-before-out-functions'."
  ;; find latest interval for TASK; if it has tags or key-values, prompt
  (let (plist)
    ;; iterate over events in reverse
    (cl-loop for key in (reverse (hash-table-keys chronometrist-events)) do
      (cl-loop for event in (reverse (gethash key chronometrist-events))
        when (and (equal task (plist-get event :name))
                  (setq plist (chronometrist-plist-remove event :name :start :stop)))
        return nil)
      when plist return nil)
    (and plist
         (yes-or-no-p
          (format "Skip prompt and use last-used tags/key-values? %S " plist))
         (setq chronometrist--skip-detail-prompts t)
         (chronometrist-append-to-last (plist-get plist :tags) plist))
    t))

(defun chronometrist-skip-query-reset (_task)
  "Enable prompting for tags and key-values.
This function always returns t, so it can be used in `chronometrist-before-out-functions'."
  (setq chronometrist--skip-detail-prompts nil) t)

(provide 'chronometrist-key-values)

;;; chronometrist-key-values.el ends here<|MERGE_RESOLUTION|>--- conflicted
+++ resolved
@@ -301,81 +301,6 @@
 The hash table keys are user-key names (as strings), and the
 values are lists containing values (as strings).")
 
-<<<<<<< HEAD
-(defun chronometrist-ht-history-prep (table)
-  "Prepare history hash tables for use in prompts.
-Each value in hash table TABLE must be a list. Each value will be
-reversed and will have duplicate elements removed."
-  (cl-loop for list being the hash-values of table
-    using (hash-keys key) do
-    (puthash key
-             ;; placing `reverse' after `remove-duplicates'
-             ;; to get a list in reverse chronological order
-             (-> (-flatten list)
-                 (cl-remove-duplicates :test #'equal)
-                 (reverse))
-             table)
-    finally (cl-return table)))
-
-(defun chronometrist-key-history-populate (events-table history-table)
-  "Clear HISTORY-TABLE and store key history in it, using EVENTS-TABLE.
-Return the new value of HISTORY-TABLE.
-
-EVENTS-TABLE and HISTORY-TABLE must be hash tables (see `chronometrist-events' and `chronometrist-key-history')."
-  (clrhash history-table)
-  ;; add each task as a key
-  (mapc (lambda (task)
-          (puthash task nil history-table))
-        ;; ;; Not necessary, if the only place this is called is `chronometrist-refresh-file'
-        ;; (setq chronometrist--task-list (chronometrist-tasks-from-table))
-        chronometrist-task-list)
-  (cl-loop for events being the hash-values of events-table do
-    (cl-loop for event in events do
-      (let ((name (plist-get event :name))
-            (keys (->> (chronometrist-plist-remove event :name :start :stop :tags)
-                       (seq-filter #'keywordp))))
-        (cl-loop for key in keys do
-          (when key
-            (let ((old-keys (gethash name history-table))
-                  (new-key  (->> (symbol-name key)
-                                 (s-chop-prefix ":")
-                                 (list))))
-              (--> (if old-keys
-                       (append old-keys new-key)
-                     new-key)
-                   (puthash name it history-table))))))))
-  (chronometrist-ht-history-prep history-table))
-
-(defun chronometrist-value-history-populate (events-table history-table)
-  "Clear HISTORY-TABLE and store value history in it, using EVENTS-TABLE.
-Return the new value of HISTORY-TABLE.
-
-EVENTS-TABLE and HISTORY-TABLE must be hash tables. (see
-`chronometrist-events' and `chronometrist-value-history')"
-  ;; Note - while keys are Lisp keywords, values may be any Lisp
-  ;; object, including lists
-  (clrhash history-table)
-  (cl-loop with user-key-values
-    for events-list being the hash-values of events-table do
-    (cl-loop for event in events-list do
-      ;; We call them user-key-values because we filter out Chronometrist's
-      ;; reserved key-values
-      (setq user-key-values (chronometrist-plist-remove event :name :tags :start :stop))
-      (cl-loop for (key value) on user-key-values by #'cddr do
-        (let* ((key-string (->> (symbol-name key) (s-chop-prefix ":")))
-               (old-values (gethash key-string history-table))
-               (value      (if (not (stringp value))
-                               (list (format "%s" value))
-                             (list value))))
-          (puthash key-string
-                   (if old-values
-                       (append old-values value)
-                     value)
-                   history-table)))))
-  (chronometrist-ht-history-prep history-table))
-
-=======
->>>>>>> 6c7f0723
 (defvar chronometrist-kv-read-mode-map
   (let ((map (make-sparse-keymap)))
     (define-key map (kbd "C-c C-c") #'chronometrist-kv-accept)
