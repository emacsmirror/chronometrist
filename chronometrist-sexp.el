--- conflicted
+++ resolved
@@ -89,15 +89,8 @@
          (old-start (plist-get old-expr :start))
          (old-stop  (plist-get old-expr :stop))
          (old-tags  (plist-get old-expr :tags))
-<<<<<<< HEAD
          (old-kvs   (chronometrist-plist-remove old-expr :name :tags :start :stop))
          (plist     (chronometrist-plist-remove plist    :name :tags :start :stop))
-=======
-         (old-kvs   (chronometrist-plist-remove old-expr
-                                                :name :tags :start :stop))
-         (plist     (chronometrist-plist-remove plist
-                                                :name :tags :start :stop))
->>>>>>> 45427271
          (new-tags  (if old-tags
                         (-> (append old-tags tags)
                             (cl-remove-duplicates :test #'equal))
