--- conflicted
+++ resolved
@@ -266,7 +266,6 @@
 There are still some operations which @uref{../elisp/chronometrist.el, @samp{chronometrist-refresh-file}} runs unconditionally - which is to say there is scope for further optimization, if or when required.
 
 @item
-<<<<<<< HEAD
 Checking hashes
 
 
@@ -278,7 +277,9 @@
 @enumerate
 @item
 Whitespace changes after last expression return @samp{:append} instead of nil.
-=======
+@end enumerate
+
+@item
 Other strategies [25%]
 
 
@@ -333,7 +334,6 @@
 An editing UI could help - pretty sure every timestamp edit I've ever made has been for the last interval, or at most an interval in today's data.
 @end itemize
 @end itemize
->>>>>>> 6c7f0723
 @end enumerate
 @end enumerate
 
