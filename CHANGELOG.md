--- conflicted
+++ resolved
@@ -12,11 +12,8 @@
 * Use [ts.el](https://github.com/alphapapa/ts.el) structs to represent date-time, wherever possible. (`chronometrist-events` and `chronometrist-file` being notable exceptions)
 ### Fixed
 * Prefix arguments now work with the point on a button, too.
-<<<<<<< HEAD
 * Bug with missing entries in `chronometrist-key-history`
-=======
 * Operations for adding a new s-expression and replacing the last s-expression have been optimized. Notably, commands for clocking in/out are now significantly faster.
->>>>>>> 2042d865
 
 ## [0.4.3] - 2020-05-03
 ### Changed
