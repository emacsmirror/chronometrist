--- conflicted
+++ resolved
@@ -4,14 +4,12 @@
 The format is based on [Keep a Changelog](https://keepachangelog.com/en/1.0.0/),
 and this project adheres to [Semantic Versioning](https://semver.org/spec/v2.0.0.html).
 
-<<<<<<< HEAD
 ## Unreleased
 ### Added
 * Support for time goals via optional package `chronometrist-targets`.
 * New hook - `chronometrist-file-change-hook`
-=======
+
 ## [0.4.3] - 2020-05-03
->>>>>>> 282c338c
 ### Changed
 * `chronometrist-toggle-task-no-reason` (which did nothing since the migration from timeclock.el) is now called `chronometrist-toggle-task-no-hooks`. It will toggle the task without running the before-in/after-in/before-out/after-out functions.
 ### Fixed
