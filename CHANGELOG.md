# Changelog
All notable changes to this project will be documented in this file.

The format is based on [Keep a Changelog](https://keepachangelog.com/en/1.0.0/),
and this project adheres to [Semantic Versioning](https://semver.org/spec/v2.0.0.html).

<<<<<<< HEAD
## [unreleased]
### Added
* New hooks - `chronometrist-mode-hook`, `chronometrist-list-format-transformers`, `chronometrist-entry-transformers`.
* New custom variable `chronometrist-sexp-pretty-print-function`
### Changed
* `chronometrist-plist-pp` now indents recursively.
### Fixed
* Remove quotes from key-value prompt in quit keybindings
* Lisp objects being stored as un`read`able strings in `chronometrist-value-history`, resulting in value suggestions not matching user input.
* `chronometrist-report` no longer calls `delete-other-windows`; use `chronometrist-report-mode-hook` if it is desired.
* Fixed infinite loop in `chronometrist-report` triggered by non-English locales.
=======
## [0.5.6] - 2020-12-22
### Fixed
* Bug triggered by clocking out of a task with a name longer than the field width, caused by hacky way of determining the task at point. (issue #2)
>>>>>>> 551a750c

## [0.5.5] - 2020-09-02
### Added
* `chronometrist-skip-query-prompt` to re-use last-used tags/key-values with a single key. (...assuming you use `y-or-n-p`)
### Changed
* Prompts for keys and values now use `completing-read`, making the interface and the controls more consistent.

## [0.5.4] - 2020-07-19
### Fixed
* Bug resulting in only the last tag combination being suggested

## [0.5.3] - 2020-07-06
### Changed
* `chronometrist-goals` has been renamed to `chronometrist-goal`

## [0.5.2] - 2020-07-05
### Fixed
* Package long description in the package menu

## [0.5.1] - 2020-06-30
### Fixed
* Error when adding task (trying to append an atom to a list)

## [0.5.0] - 2020-06-30
### Added
* Support for time goals via optional package `chronometrist-targets`.
* New hook - `chronometrist-file-change-hook`
### Changed
* Use [ts.el](https://github.com/alphapapa/ts.el) structs to represent date-time, wherever possible. (`chronometrist-events` and `chronometrist-file` being notable exceptions)
### Fixed
* Prefix arguments now work with the point on a button, too.
* Bug with missing entries in `chronometrist-key-history`
* Operations for adding a new s-expression and replacing the last s-expression have been optimized. Notably, commands for clocking in/out are now significantly faster.

## [0.4.4]
### Fixed
* Error when adding a task for the first time.

## [0.4.3] - 2020-05-03
### Changed
* `chronometrist-toggle-task-no-reason` (which did nothing since the migration from timeclock.el) is now called `chronometrist-toggle-task-no-hooks`. It will toggle the task without running the before-in/after-in/before-out/after-out functions.
### Fixed
* Refresh buffer when clocking in (instead of waiting for first timer refresh)
* Insertion of values is now slightly smarter about detecting and handling Lisp data types.

## [0.4.2] - 2020-01-15
### Fixed
* Library headers for MELPA release

## [0.4.1] - 2020-01-12
### Fixed
* Various declarations for MELPA release

## [0.4.0] - 2019-11-29
### Added
* Custom variable `chronometrist-activity-indicator` to change how an active task is indicated.
* `chronometrist-query-stop` for prompting on exiting Emacs
### Fixed
* `chronometrist-kv-accept` will not modify the file if there are no key-values.
* Regression in `chronometrist-value-history-populate`
* Migrate `chronometrist-statistics` to new format

## [0.3.2] - 2019-11-23
### Fixed
* Regression in `chronometrist-value-history-populate`

## [0.3.1] - 2019-11-22
### Fixed
* Improved load time via code cleanup + inhibiting `chronometrist-events-populate` for task start/stop

### Removed
1. Deprecated functions
2. Leftover pre-v0.3 variables

## [0.3.0] - 2019-10-31
### Added
* s-expression file format support
* functions to read arbitrary key-values (see `chronometrist-kv-add`, `chronometrist-kv-accept`, `chronometrist-kv-reject`)
* hook `chronometrist-after-in-functions`

### Changed
* hooks are now called `chronometrist-before-in-functions`, `chronometrist-before-out-functions`, and `chronometrist-after-out-functions`

### Removed
* timeclock.el file format support

### Deprecated
1. `chronometrist-timestamp->seconds`
2. `chronometrist-timestamp-list->seconds`
3. `chronometrist-time-re-file`
4. `chronometrist-get-end-time`
5. `chronometrist-date-op-internal`
6. `chronometrist-reason-list`
7. `chronometrist-ask-for-reason`

## [0.2.2] - 2019-09-09
### Fixed
* Error resulting from incorrect variable name in chronometrist-maybe-stop-timer
* Long waiting times after saving timeclock-file due to multiple, erroneously-created file system watchers.

### Deprecated
* timeclock will be removed as a backend in the next release.

## [0.2.1] - 2019-08-14
### Fixed
* bug with wrongly named function in chronometrist-report

## [0.2.0] - 2019-08-09
### Added
* Autoload cookies
* chronometrist-before-project-stop-functions hook

### Fixed
* Try to remove unnecessary file re-reading
* Buffer refresh bugs

## [0.1.0] - 2019-08-05<|MERGE_RESOLUTION|>--- conflicted
+++ resolved
@@ -4,7 +4,6 @@
 The format is based on [Keep a Changelog](https://keepachangelog.com/en/1.0.0/),
 and this project adheres to [Semantic Versioning](https://semver.org/spec/v2.0.0.html).
 
-<<<<<<< HEAD
 ## [unreleased]
 ### Added
 * New hooks - `chronometrist-mode-hook`, `chronometrist-list-format-transformers`, `chronometrist-entry-transformers`.
@@ -16,11 +15,10 @@
 * Lisp objects being stored as un`read`able strings in `chronometrist-value-history`, resulting in value suggestions not matching user input.
 * `chronometrist-report` no longer calls `delete-other-windows`; use `chronometrist-report-mode-hook` if it is desired.
 * Fixed infinite loop in `chronometrist-report` triggered by non-English locales.
-=======
+
 ## [0.5.6] - 2020-12-22
 ### Fixed
 * Bug triggered by clocking out of a task with a name longer than the field width, caused by hacky way of determining the task at point. (issue #2)
->>>>>>> 551a750c
 
 ## [0.5.5] - 2020-09-02
 ### Added
