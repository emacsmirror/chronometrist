# Changelog
All notable changes to this project will be documented in this file.

The format is based on [Keep a Changelog](https://keepachangelog.com/en/1.0.0/),
and this project adheres to [Semantic Versioning](https://semver.org/spec/v2.0.0.html).

<<<<<<< HEAD
## [0.2.1] - 2019-08-14
### Fixed
* bug with wrongly named function in chronometrist-report
=======
## [Unreleased]

## [0.2.1] - 2019-09-09
### Fixed
* Error resulting from incorrect variable name in chronometrist-maybe-stop-timer
* Long waiting times after saving timeclock-file due to multiple, erroneously-created file system watchers.

### Deprecated
* timeclock will be removed as a backend in the next release.
>>>>>>> 0e3e7ab3

## [0.2.0] - 2019-08-09
### Added
* Autoload cookies
* chronometrist-before-project-stop-functions hook

### Fixed
* Try to remove unnecessary file re-reading
* Buffer refresh bugs

## [0.1.0] - 2019-08-05<|MERGE_RESOLUTION|>--- conflicted
+++ resolved
@@ -4,21 +4,19 @@
 The format is based on [Keep a Changelog](https://keepachangelog.com/en/1.0.0/),
 and this project adheres to [Semantic Versioning](https://semver.org/spec/v2.0.0.html).
 
-<<<<<<< HEAD
-## [0.2.1] - 2019-08-14
-### Fixed
-* bug with wrongly named function in chronometrist-report
-=======
 ## [Unreleased]
 
-## [0.2.1] - 2019-09-09
+## [0.2.2] - 2019-09-09
 ### Fixed
 * Error resulting from incorrect variable name in chronometrist-maybe-stop-timer
 * Long waiting times after saving timeclock-file due to multiple, erroneously-created file system watchers.
 
 ### Deprecated
 * timeclock will be removed as a backend in the next release.
->>>>>>> 0e3e7ab3
+
+## [0.2.1] - 2019-08-14
+### Fixed
+* bug with wrongly named function in chronometrist-report
 
 ## [0.2.0] - 2019-08-09
 ### Added
